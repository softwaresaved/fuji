--- conflicted
+++ resolved
@@ -85,11 +85,7 @@
 myst-parser = {version= "^0.16.1", optional = true}
 waitress ="~2.0.0"
 flask-limiter ="<=2.0.0"
-<<<<<<< HEAD
-PyLD = "~2.0.3"
-=======
 pyld =""
->>>>>>> e30278cb
 
 [tool.poetry.extras]
 report = ["bokeh", "jupyter"]
