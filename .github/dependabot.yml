--- conflicted
+++ resolved
@@ -1,12 +1,5 @@
 version: 2
 updates:
-<<<<<<< HEAD
-- package-ecosystem: github-actions
-  directory: /
-  schedule:
-    interval: monthly
-  target-branch: master
-=======
   - package-ecosystem: github-actions
     directory: /
     schedule:
@@ -18,5 +11,4 @@
   - package-ecosystem: docker
     directory: /
     schedule:
-      interval: monthly
->>>>>>> 023c64c1
+      interval: monthly