# -*- coding: utf-8 -*-

# MIT License
#
# Copyright (c) 2020 PANGAEA (https://www.pangaea.de/)
#
# Permission is hereby granted, free of charge, to any person obtaining a copy
# of this software and associated documentation files (the "Software"), to deal
# in the Software without restriction, including without limitation the rights
# to use, copy, modify, merge, publish, distribute, sublicense, and/or sell
# copies of the Software, and to permit persons to whom the Software is
# furnished to do so, subject to the following conditions:
#
# The above copyright notice and this permission notice shall be included in all
# copies or substantial portions of the Software.
#
# THE SOFTWARE IS PROVIDED "AS IS", WITHOUT WARRANTY OF ANY KIND, EXPRESS OR
# IMPLIED, INCLUDING BUT NOT LIMITED TO THE WARRANTIES OF MERCHANTABILITY,
# FITNESS FOR A PARTICULAR PURPOSE AND NONINFRINGEMENT. IN NO EVENT SHALL THE
# AUTHORS OR COPYRIGHT HOLDERS BE LIABLE FOR ANY CLAIM, DAMAGES OR OTHER
# LIABILITY, WHETHER IN AN ACTION OF CONTRACT, TORT OR OTHERWISE, ARISING FROM,
# OUT OF OR IN CONNECTION WITH THE SOFTWARE OR THE USE OR OTHER DEALINGS IN THE
# SOFTWARE.

from fuji_server.evaluators.fair_evaluator import FAIREvaluator
from fuji_server.models.standardised_protocol_metadata import StandardisedProtocolMetadata
from fuji_server.models.standardised_protocol_metadata_output import StandardisedProtocolMetadataOutput
from fuji_server.helper.metadata_mapper import Mapper
from urllib.parse import urlparse
from pprint import pprint


class FAIREvaluatorStandardisedProtocolMetadata(FAIREvaluator):
<<<<<<< HEAD

=======
    """
    A class to evaluate whether the metadata is accessible through a standardized communication protocol (A1-02M).
    A child class of FAIREvaluator.
    ...

    Methods
    ------
    evaluate()
        This method will evaluate the accesibility of the metadata on whether the URI's scheme is based on
        a shared application protocol.

    """
>>>>>>> a62ce080
    def evaluate(self):
        self.result = StandardisedProtocolMetadata(id=self.metric_number,
                                                   metric_identifier=self.metric_identifier,
                                                   metric_name=self.metric_name)
        metadata_output = data_output = None
        metadata_required = Mapper.REQUIRED_CORE_METADATA.value
        metadata_found = {k: v for k, v in self.fuji.metadata_merged.items() if k in metadata_required}
        test_status = 'fail'
        score = 0
        if self.fuji.landing_url is not None:
            # parse the URL and return the protocol which has to be one of Internet RFC on
            # Relative Uniform Resource Locators
            metadata_parsed_url = urlparse(self.fuji.landing_url)
            metadata_url_scheme = metadata_parsed_url.scheme
            if len(self.fuji.metadata_merged) == 0:
                self.logger.warning(
                    'FsF-A1-02M : No metadata given or found, therefore the protocol of given PID was not assessed. See: FsF-F2-01M'
                )
            else:
                if metadata_url_scheme in self.fuji.STANDARD_PROTOCOLS:
                    self.logger.log(
                        self.fuji.LOG_SUCCESS,
                        'FsF-A1-02M : Standard protocol for access to metadata found -: ' + str(metadata_url_scheme))

                    metadata_output = {metadata_url_scheme: self.fuji.STANDARD_PROTOCOLS.get(metadata_url_scheme)}
                    test_status = 'pass'
                    score += 1
                    self.setEvaluationCriteriumScore('FsF-A1-02M-1', 1, 'pass')
                    self.maturity = 3
                # TODO: check why this is tested - delete if not required
                if set(metadata_found) != set(metadata_required):
                    self.logger.info('FsF-A1-02M : NOT all required metadata given, see: FsF-F2-01M')
                    # parse the URL and return the protocol which has to be one of Internet RFC on Relative Uniform Resource Locators
        else:
            self.logger.warning('FsF-A1-02M : Metadata Identifier is not actionable or protocol errors occurred')

        self.score.earned = score
        self.result.score = self.score
        self.result.output = StandardisedProtocolMetadataOutput(standard_metadata_protocol=metadata_output)
        self.result.metric_tests = self.metric_tests
        self.result.maturity = self.maturity
        self.result.test_status = test_status<|MERGE_RESOLUTION|>--- conflicted
+++ resolved
@@ -31,9 +31,6 @@
 
 
 class FAIREvaluatorStandardisedProtocolMetadata(FAIREvaluator):
-<<<<<<< HEAD
-
-=======
     """
     A class to evaluate whether the metadata is accessible through a standardized communication protocol (A1-02M).
     A child class of FAIREvaluator.
@@ -46,7 +43,6 @@
         a shared application protocol.
 
     """
->>>>>>> a62ce080
     def evaluate(self):
         self.result = StandardisedProtocolMetadata(id=self.metric_number,
                                                    metric_identifier=self.metric_identifier,
