# -*- coding: utf-8 -*-

# MIT License
#
# Copyright (c) 2020 PANGAEA (https://www.pangaea.de/)
#
# Permission is hereby granted, free of charge, to any person obtaining a copy
# of this software and associated documentation files (the "Software"), to deal
# in the Software without restriction, including without limitation the rights
# to use, copy, modify, merge, publish, distribute, sublicense, and/or sell
# copies of the Software, and to permit persons to whom the Software is
# furnished to do so, subject to the following conditions:
#
# The above copyright notice and this permission notice shall be included in all
# copies or substantial portions of the Software.
#
# THE SOFTWARE IS PROVIDED "AS IS", WITHOUT WARRANTY OF ANY KIND, EXPRESS OR
# IMPLIED, INCLUDING BUT NOT LIMITED TO THE WARRANTIES OF MERCHANTABILITY,
# FITNESS FOR A PARTICULAR PURPOSE AND NONINFRINGEMENT. IN NO EVENT SHALL THE
# AUTHORS OR COPYRIGHT HOLDERS BE LIABLE FOR ANY CLAIM, DAMAGES OR OTHER
# LIABILITY, WHETHER IN AN ACTION OF CONTRACT, TORT OR OTHERWISE, ARISING FROM,
# OUT OF OR IN CONNECTION WITH THE SOFTWARE OR THE USE OR OTHER DEALINGS IN THE
# SOFTWARE.

from fuji_server.evaluators.fair_evaluator import FAIREvaluator
from fuji_server.models.data_provenance import DataProvenance
from fuji_server.models.data_provenance_output import DataProvenanceOutput
from fuji_server.models.data_provenance_output_inner import DataProvenanceOutputInner
from fuji_server.helper.metadata_mapper import Mapper


class FAIREvaluatorDataProvenance(FAIREvaluator):
<<<<<<< HEAD

=======
    """
    A class to evaluate metadata that includes provenance information about data creation or generation (R1.2-01M).
    A child class of FAIREvaluator.
    ...

    Methods
    -------
    evaluate()
        This method will evaluate the provenance information such as properties representing data creation,
        e.g., creator, contributor, modification date, version, source, and relations that indicate
        data creation activities. Moreover, it evaluates whether provenance information is available in
        a machine-readabe version such PROV-O or PAV
    """
>>>>>>> a62ce080
    def evaluate(self):

        self.result = DataProvenance(id=self.metric_number,
                                     metric_identifier=self.metric_identifier,
                                     metric_name=self.metric_name)
        self.output = DataProvenanceOutput()
        score = 0
        has_creation_provenance = False
        provenance_elements = []
        provenance_namespaces = ['http://www.w3.org/ns/prov#', 'http://purl.org/pav/']
        provenance_status = 'fail'

        provenance_metadata_output = DataProvenanceOutputInner()
        provenance_metadata_output.provenance_metadata = []
        provenance_metadata_output.is_available = False
        self.logger.info('FsF-R1.2-01M : Check if provenance information is available in descriptive metadata')
        for md in self.fuji.metadata_merged:
            if md in Mapper.PROVENANCE_MAPPING.value:
                provenance_metadata_output.is_available = True
                provenance_metadata_output.provenance_metadata.append({
                    'prov_o_mapping':
                    Mapper.PROVENANCE_MAPPING.value.get(md),
                    'metadata_element':
                    md,
                    'metadata_value':
                    self.fuji.metadata_merged.get(md)
                })

        relateds = self.fuji.metadata_merged.get('related_resources')
        self.logger.info(
            'FsF-R1.2-01M : Check if provenance information is available in metadata about related resources')
        if isinstance(relateds, list):
            for rm in relateds:
                if rm.get('relation_type') in Mapper.PROVENANCE_MAPPING.value:
                    provenance_metadata_output.provenance_metadata.append({
                        'prov_o_mapping':
                        Mapper.PROVENANCE_MAPPING.value.get(rm.get('relation_type')),
                        'metadata_element':
                        'related.' + str(rm.get('relation_type')),
                        'metadata_value':
                        rm.get('related_resource')
                    })
        else:
            self.logger.info('FsF-R1.2-01M : No provenance information found in metadata about related resources')

        if provenance_metadata_output.is_available:
            self.logger.log(self.fuji.LOG_SUCCESS, 'FsF-R1.2-01M : Found data creation-related provenance information')
            provenance_status = 'pass'
            self.maturity = 2
            score = score + 1
            self.setEvaluationCriteriumScore('FsF-R1.2-01M-1', 1, 'pass')
        self.output.provenance_metadata_included = provenance_metadata_output

        # structured provenance metadata available
        structured_metadata_output = DataProvenanceOutputInner()
        structured_metadata_output.provenance_metadata = []
        structured_metadata_output.is_available = False
        self.logger.info('FsF-R1.2-01M : Check if provenance specific namespaces are listed in metadata')

        used_provenance_namespace = list(set(provenance_namespaces).intersection(set(self.fuji.namespace_uri)))
        if used_provenance_namespace:
            score = score + 1
            structured_metadata_output.is_available = True
            for used_prov_ns in used_provenance_namespace:
                structured_metadata_output.provenance_metadata.append({'namespace': used_prov_ns})
            self.setEvaluationCriteriumScore('FsF-R1.2-01M-2', 1, 'pass')
            self.maturity = 3
            self.logger.log(self.fuji.LOG_SUCCESS, 'FsF-R1.2-01M : Found use of dedicated provenance ontologies')
        else:
            self.logger.warning('FsF-R1.2-01M : Formal provenance metadata is unavailable')
        self.output.structured_provenance_available = structured_metadata_output

        if score >= 1:
            provenance_status = 'pass'
        self.result.test_status = provenance_status
        self.score.earned = score
        self.result.metric_tests = self.metric_tests
        self.result.maturity = self.maturity
        self.result.output = self.output
        self.result.score = self.score<|MERGE_RESOLUTION|>--- conflicted
+++ resolved
@@ -30,9 +30,6 @@
 
 
 class FAIREvaluatorDataProvenance(FAIREvaluator):
-<<<<<<< HEAD
-
-=======
     """
     A class to evaluate metadata that includes provenance information about data creation or generation (R1.2-01M).
     A child class of FAIREvaluator.
@@ -46,7 +43,6 @@
         data creation activities. Moreover, it evaluates whether provenance information is available in
         a machine-readabe version such PROV-O or PAV
     """
->>>>>>> a62ce080
     def evaluate(self):
 
         self.result = DataProvenance(id=self.metric_number,
