# -*- coding: utf-8 -*-

# MIT License
#
# Copyright (c) 2020 PANGAEA (https://www.pangaea.de/)
#
# Permission is hereby granted, free of charge, to any person obtaining a copy
# of this software and associated documentation files (the "Software"), to deal
# in the Software without restriction, including without limitation the rights
# to use, copy, modify, merge, publish, distribute, sublicense, and/or sell
# copies of the Software, and to permit persons to whom the Software is
# furnished to do so, subject to the following conditions:
#
# The above copyright notice and this permission notice shall be included in all
# copies or substantial portions of the Software.
#
# THE SOFTWARE IS PROVIDED "AS IS", WITHOUT WARRANTY OF ANY KIND, EXPRESS OR
# IMPLIED, INCLUDING BUT NOT LIMITED TO THE WARRANTIES OF MERCHANTABILITY,
# FITNESS FOR A PARTICULAR PURPOSE AND NONINFRINGEMENT. IN NO EVENT SHALL THE
# AUTHORS OR COPYRIGHT HOLDERS BE LIABLE FOR ANY CLAIM, DAMAGES OR OTHER
# LIABILITY, WHETHER IN AN ACTION OF CONTRACT, TORT OR OTHERWISE, ARISING FROM,
# OUT OF OR IN CONNECTION WITH THE SOFTWARE OR THE USE OR OTHER DEALINGS IN THE
# SOFTWARE.
<<<<<<< HEAD
=======
import io
import sys
import urllib
import zipfile
>>>>>>> 406554bf

import urllib
from fuji_server.evaluators.fair_evaluator import FAIREvaluator
from fuji_server.models.data_content_metadata import DataContentMetadata
from fuji_server.models.data_content_metadata_output import DataContentMetadataOutput
from fuji_server.models.data_content_metadata_output_inner import DataContentMetadataOutputInner
import time
from tika import parser


class FAIREvaluatorDataContentMetadata(FAIREvaluator):
    """
    A class to evaluate whether the metadata specifies the content of the data (R1.01MD). A child class of FAIREvaluator.
    ...

    Methods
    -------
    evaluate()
        This method will evaluate the metadata that specifies the content of the data, e.g., resource type and links. In addition, the metadata includes
        verifiable data descriptor file info (size and type) and the measured variables observation types will also be evaluated.
    """

    def evaluate(self):
        self.result = DataContentMetadata(id=self.metric_number,
                                          metric_identifier=self.metric_identifier,
                                          metric_name=self.metric_name)
        self.output = DataContentMetadataOutput()
        data_content_descriptors = []
        test_data_content_text = None
        test_data_content_url = None
        test_status = 'fail'
        score = 0

        self.logger.info('FsF-R1-01MD : Object landing page accessible status -: {}'.format(
            self.fuji.isMetadataAccessible))

        # 1. check resource type #TODO: resource type collection might be classified as 'dataset'
        # http://doi.org/10.1007/s10531-013-0468-6
        #
        resource_type = self.fuji.metadata_merged.get('object_type')
        if resource_type:
            resource_type = str(resource_type).lower()
            if str(resource_type).startswith('http'):
                resource_type = '/'.join(str(resource_type).split('/')[-2:])
            if resource_type in self.fuji.VALID_RESOURCE_TYPES or resource_type in self.fuji.SCHEMA_ORG_CONTEXT:
                self.logger.log(self.fuji.LOG_SUCCESS,
                                'FsF-R1-01MD : Resource type specified -: {}'.format(resource_type))
                self.output.object_type = resource_type
                self.setEvaluationCriteriumScore('FsF-R1-01MD-1', 1, 'pass')
                self.setEvaluationCriteriumScore('FsF-R1-01MD-1a', 0, 'pass')
                self.maturity = 1
                score += 1
            else:
                self.logger.warning('FsF-R1-01MD : No valid resource type specified -: ' + str(resource_type))
        else:
            self.logger.warning('FsF-R1-01MD : NO resource type specified ')

        # 2. initially verification is restricted to the last file and only use object content uri that is accessible (self.content_identifier)
        if isinstance(self.fuji.content_identifier, list):
            if len(self.fuji.content_identifier) > 0:
                self.maturity = 1
                self.setEvaluationCriteriumScore('FsF-R1-01MD-1', 1, 'pass')
                self.setEvaluationCriteriumScore('FsF-R1-01MD-1b', 0, 'pass')
            not_empty_content_uris = [d['url'] for d in self.fuji.content_identifier if 'url' in d]
            content_length = len(not_empty_content_uris)
            if content_length > 0:
                if self.maturity < 3:
                    self.maturity = 2
                self.logger.info('FsF-R1-01MD : Number of data content URI(s) specified -: {}'.format(content_length))
                test_data_content_url = not_empty_content_uris[-1]
                self.logger.info(
                    'FsF-R1-01MD : Selected content file to be analyzed -: {}'.format(test_data_content_url))
                try:
                    # Use Tika to parse the file
                    response_content = None
                    response_body = []
                    timeout = 10
                    tika_content_size = 0
<<<<<<< HEAD
                    max_download_size = 1000000

=======
                    max_download_size =100000
                    file_buffer_object = io.BytesIO()
>>>>>>> 406554bf
                    start = time.time()
                    #r = requests.get(test_data_content_url, verify=False, stream=True)
                    try:
                        response = urllib.request.urlopen(test_data_content_url)
                        content_type = response.info().get_content_type()
                        chunksize=1024
                        while True:
                            chunk = response.read(chunksize)
                            if not chunk:
                                break
                            else:
                                #response_body.append(chunk)
                                file_buffer_object.write(chunk)
                                # avoiding large file sizes to test with TIKA.. truncate after 1 Mb
                                tika_content_size = tika_content_size + chunksize
                                if time.time() > (start + timeout) or tika_content_size >= max_download_size:
                                    self.logger.warning('FsF-R1-01MD : File too large.., skipped download after -:' +
                                                        str(timeout) + ' sec or receiving > ' + str(max_download_size) +
                                                        '- {}'.format(test_data_content_url))
                                    tika_content_size = 0
                                    tika_content_size = str(response.headers.get('content-length')).split(';')[0]
                                    break

                    except urllib.error.HTTPError as e:
                        self.logger.warning(
                            'FsF-F3-01M : Content identifier inaccessible -: {0}, HTTPError code {1} '.format(
                                test_data_content_url, e.code))
                        self.logger.warning(
                            'FsF-R1-01MD : Content identifier inaccessible -: {0}, HTTPError code {1} '.format(
                                test_data_content_url, e.code))
                    except urllib.error.URLError as e:
                        self.logger.exception(e.reason)
                    except Exception as e:
<<<<<<< HEAD
                        self.logger.warning('FsF-F3-01M : Could not access the resource -:' + str(e))
                    if response_body:
                        response_content = b''.join(response_body)
=======
                        self.logger.warning('FsF-F3-01M : Could not access the resource -:'+str(e))
                    #if response_body:
                        #response_content = b''.join(response_body)
                        #response_body = None
>>>>>>> 406554bf

                    status = 'tika error'
                    parsed_content = ''
                    try:
<<<<<<< HEAD
                        if response_content:
                            parsedFile = parser.from_buffer(response_content)
                            status = parsedFile.get('status')
                            tika_content_types = parsedFile.get('metadata').get('Content-Type')
                            parsed_content = parsedFile.get('content')
                            self.logger.info('{0} : Successfully parsed data object file using TIKA'.format(
                                self.metric_identifier))
=======
                        if len(file_buffer_object.getvalue()) > 0:
                            parsedFile = parser.from_buffer(file_buffer_object.getvalue())
                            status = parsedFile.get("status")
                            tika_content_types = parsedFile.get("metadata").get('Content-Type')
                            parsed_content = parsedFile.get("content")
                            self.logger.info('{0} : Successfully parsed data object file using TIKA'.format(self.metric_identifier))
>>>>>>> 406554bf
                        else:
                            self.logger.warning('{0} : Could not parse data object file using TIKA'.format(
                                self.metric_identifier))

                    except Exception as e:
                        self.logger.warning('{0} : File parsing using TIKA failed -: {1}'.format(
                            self.metric_identifier, e))
                        # in case TIKA request fails use response header info
                        tika_content_types = str(response.headers.get('content-type')).split(';')[0]

                    if isinstance(tika_content_types, list):
                        self.fuji.tika_content_types_list = list(set(i.split(';')[0] for i in tika_content_types))
                    else:
                        content_types_str = tika_content_types.split(';')[0]
                        self.fuji.tika_content_types_list.append(content_types_str)

                    # Extract the text content from the parsed file and convert to string
                    self.logger.info('{0} : File request status code -: {1}'.format(self.metric_identifier, status))

                    test_data_content_text = str(parsed_content)

                    # Escape any slash # test_data_content_text = parsed_content.replace('\\', '\\\\').replace('"', '\\"')
                    if test_data_content_text:
                        #parsed_files = parsedFile.get("metadata").get('resourceName')
                        self.logger.info(
                            'FsF-R1-01MD : Succesfully parsed data file(s) -: {}'.format(test_data_content_url))
                #else:
                #    self.logger.warning('FsF-R1-01MD : Data file not accessible {}'.format(r.status_code))
                except Exception as e:
<<<<<<< HEAD
                    self.logger.warning('{0} : Could not retrieve/parse content object -: {1}'.format(
                        self.metric_identifier, e))
                    #traceback.print_exc()
=======
                    self.logger.warning('{0} : Could not retrieve/parse content object -: {1}'.format(self.metric_identifier, e))
>>>>>>> 406554bf
            else:
                self.logger.warning(
                    'FsF-R1-01MD : NO data object content available/accessible to perform file descriptors (type and size) tests'
                )

        # 3. check file type and size descriptors of parsed data file only (ref:test_data_content_url)
        if test_data_content_url:
            descriptors = [
                'type', 'size'
            ]  # default keys ['url', 'type', 'size', 'profile', 'header_content_type', 'header_content_length']
            data_object = next(item for item in self.fuji.metadata_merged.get('object_content_identifier')
                               if item.get('url') == test_data_content_url)
            if data_object.get('type') and data_object.get('size'):
                score += 1
                if self.maturity < 3:
                    self.maturity = 2
                self.setEvaluationCriteriumScore('FsF-R1-01MD-2', 1, 'pass')
                self.setEvaluationCriteriumScore('FsF-R1-01MD-2a', 0, 'pass')

            matches_type = False
            matches_size = False

            for d in descriptors:
                type = 'file ' + d
                if d in data_object.keys() and data_object.get(d):
                    descriptor = type
                    descriptor_value = data_object.get(d)
                    matches_content = False

                    #if data_object.get('header_content_type') == data_object.get('type'):
                    # TODO: variation of mime type (text/tsv vs text/tab-separated-values)
                    if d == 'type':
                        if data_object.get('type') in self.fuji.tika_content_types_list:
                            matches_content = True
                            matches_type = True
                        else:
                            self.logger.warning(
                                '{0} : Could not verify content type from downloaded file -: (expected: {1}, found: {2})'
                                .format(self.metric_identifier, data_object.get('type'),
                                        str(self.fuji.tika_content_types_list)))
                            self.fuji.tika_content_types_list.append('unverified')
                    elif d == 'size':
                        if tika_content_size == 0:
                            self.logger.warning(
                                '{0} : Could not verify content size (received: 0 bytes) from downloaded file'.format(
                                    self.metric_identifier))
                        else:
                            try:
                                object_size = int(float(data_object.get('size')))
                                if object_size == tika_content_size:
                                    matches_content = True
                                    matches_size = True
                                else:
                                    self.logger.warning(
                                        '{0} : Could not verify content size from downloaded file -: (expected: {1}, found: {2})'
                                        .format(self.metric_identifier, str(data_object.get('size')),
                                                str(tika_content_size)))

                            except Exception as e:
                                self.logger.warning(
                                    '{0} : Could not verify content size from downloaded file -: (expected: {1}, found: {2})'
                                    .format(self.metric_identifier, str(data_object.get('size')),
                                            str(tika_content_size)))

                    data_content_filetype_inner = DataContentMetadataOutputInner()
                    data_content_filetype_inner.descriptor = descriptor
                    data_content_filetype_inner.descriptor_value = descriptor_value
                    data_content_filetype_inner.matches_content = matches_content
                    data_content_descriptors.append(data_content_filetype_inner)
                else:
                    self.logger.warning('{0} : NO info about {1} available in given metadata -: '.format(
                        self.metric_identifier, type))
            ### scoring for file descriptors match
            if matches_type and matches_size:
                score += 1
                self.maturity = 3
                self.setEvaluationCriteriumScore('FsF-R1-01MD-3', 1, 'pass')

        # 4. check if varibles specified in the data file
        is_variable_scored = False
        if self.fuji.metadata_merged.get('measured_variable'):
            self.setEvaluationCriteriumScore('FsF-R1-01MD-2', 1, 'pass')
            self.setEvaluationCriteriumScore('FsF-R1-01MD-2b', 0, 'pass')
            self.logger.log(
                self.fuji.LOG_SUCCESS,
                'FsF-R1-01MD : Found measured variables or observations (aka parameters) as content descriptor')
            if self.maturity < 3:
                self.maturity = 2
            if not test_data_content_text:
                self.logger.warning(
                    'FsF-R1-01MD : Could not verify measured variables found in data object content, content parsing failed'
                )
            for variable in self.fuji.metadata_merged['measured_variable']:
                variable_metadata_inner = DataContentMetadataOutputInner()
                variable_metadata_inner.descriptor = 'measured_variable'
                variable_metadata_inner.descriptor_value = variable
                if test_data_content_text:
                    if variable in test_data_content_text:  # TODO use rapidfuzz (fuzzy search)
                        # self.logger.info('FsF-R1-01MD : Measured variable found in file content - {}'.format(variable))
                        variable_metadata_inner.matches_content = True
                        if not is_variable_scored:  # only increase once
                            self.setEvaluationCriteriumScore('FsF-R1-01MD-4', 1, 'pass')
                            self.logger.log(self.fuji.LOG_SUCCESS,
                                            'FsF-R1-01MD : Found specified measured variable in data object content')
                            self.maturity = 3
                            score += 1
                            is_variable_scored = True
                data_content_descriptors.append(variable_metadata_inner)
        else:
            self.logger.warning(
                'FsF-R1-01MD : NO measured variables found in metadata, skip \'measured_variable\' test.')
        if not is_variable_scored:
            self.logger.warning('FsF-R1-01MD : Measured variables given in metadata do not match data object content')

        if score >= self.total_score / 2:  # more than half of total score, consider the test as pass
            test_status = 'pass'
        self.output.data_content_descriptor = data_content_descriptors
        self.result.output = self.output
        self.score.earned = score
        self.result.score = self.score
        self.result.metric_tests = self.metric_tests
        self.result.maturity = self.maturity
        self.result.test_status = test_status<|MERGE_RESOLUTION|>--- conflicted
+++ resolved
@@ -21,15 +21,9 @@
 # LIABILITY, WHETHER IN AN ACTION OF CONTRACT, TORT OR OTHERWISE, ARISING FROM,
 # OUT OF OR IN CONNECTION WITH THE SOFTWARE OR THE USE OR OTHER DEALINGS IN THE
 # SOFTWARE.
-<<<<<<< HEAD
-=======
 import io
-import sys
 import urllib
-import zipfile
->>>>>>> 406554bf
-
-import urllib
+
 from fuji_server.evaluators.fair_evaluator import FAIREvaluator
 from fuji_server.models.data_content_metadata import DataContentMetadata
 from fuji_server.models.data_content_metadata_output import DataContentMetadataOutput
@@ -39,16 +33,6 @@
 
 
 class FAIREvaluatorDataContentMetadata(FAIREvaluator):
-    """
-    A class to evaluate whether the metadata specifies the content of the data (R1.01MD). A child class of FAIREvaluator.
-    ...
-
-    Methods
-    -------
-    evaluate()
-        This method will evaluate the metadata that specifies the content of the data, e.g., resource type and links. In addition, the metadata includes
-        verifiable data descriptor file info (size and type) and the measured variables observation types will also be evaluated.
-    """
 
     def evaluate(self):
         self.result = DataContentMetadata(id=self.metric_number,
@@ -106,19 +90,14 @@
                     response_body = []
                     timeout = 10
                     tika_content_size = 0
-<<<<<<< HEAD
-                    max_download_size = 1000000
-
-=======
-                    max_download_size =100000
+                    max_download_size = 100000
                     file_buffer_object = io.BytesIO()
->>>>>>> 406554bf
                     start = time.time()
                     #r = requests.get(test_data_content_url, verify=False, stream=True)
                     try:
                         response = urllib.request.urlopen(test_data_content_url)
                         content_type = response.info().get_content_type()
-                        chunksize=1024
+                        chunksize = 1024
                         while True:
                             chunk = response.read(chunksize)
                             if not chunk:
@@ -146,36 +125,21 @@
                     except urllib.error.URLError as e:
                         self.logger.exception(e.reason)
                     except Exception as e:
-<<<<<<< HEAD
                         self.logger.warning('FsF-F3-01M : Could not access the resource -:' + str(e))
-                    if response_body:
-                        response_content = b''.join(response_body)
-=======
-                        self.logger.warning('FsF-F3-01M : Could not access the resource -:'+str(e))
                     #if response_body:
-                        #response_content = b''.join(response_body)
-                        #response_body = None
->>>>>>> 406554bf
+                    #response_content = b''.join(response_body)
+                    #response_body = None
 
                     status = 'tika error'
                     parsed_content = ''
                     try:
-<<<<<<< HEAD
-                        if response_content:
-                            parsedFile = parser.from_buffer(response_content)
+                        if len(file_buffer_object.getvalue()) > 0:
+                            parsedFile = parser.from_buffer(file_buffer_object.getvalue())
                             status = parsedFile.get('status')
                             tika_content_types = parsedFile.get('metadata').get('Content-Type')
                             parsed_content = parsedFile.get('content')
                             self.logger.info('{0} : Successfully parsed data object file using TIKA'.format(
                                 self.metric_identifier))
-=======
-                        if len(file_buffer_object.getvalue()) > 0:
-                            parsedFile = parser.from_buffer(file_buffer_object.getvalue())
-                            status = parsedFile.get("status")
-                            tika_content_types = parsedFile.get("metadata").get('Content-Type')
-                            parsed_content = parsedFile.get("content")
-                            self.logger.info('{0} : Successfully parsed data object file using TIKA'.format(self.metric_identifier))
->>>>>>> 406554bf
                         else:
                             self.logger.warning('{0} : Could not parse data object file using TIKA'.format(
                                 self.metric_identifier))
@@ -205,13 +169,8 @@
                 #else:
                 #    self.logger.warning('FsF-R1-01MD : Data file not accessible {}'.format(r.status_code))
                 except Exception as e:
-<<<<<<< HEAD
                     self.logger.warning('{0} : Could not retrieve/parse content object -: {1}'.format(
                         self.metric_identifier, e))
-                    #traceback.print_exc()
-=======
-                    self.logger.warning('{0} : Could not retrieve/parse content object -: {1}'.format(self.metric_identifier, e))
->>>>>>> 406554bf
             else:
                 self.logger.warning(
                     'FsF-R1-01MD : NO data object content available/accessible to perform file descriptors (type and size) tests'
