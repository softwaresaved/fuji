# -*- coding: utf-8 -*-

# MIT License
#
# Copyright (c) 2020 PANGAEA (https://www.pangaea.de/)
#
# Permission is hereby granted, free of charge, to any person obtaining a copy
# of this software and associated documentation files (the "Software"), to deal
# in the Software without restriction, including without limitation the rights
# to use, copy, modify, merge, publish, distribute, sublicense, and/or sell
# copies of the Software, and to permit persons to whom the Software is
# furnished to do so, subject to the following conditions:
#
# The above copyright notice and this permission notice shall be included in all
# copies or substantial portions of the Software.
#
# THE SOFTWARE IS PROVIDED "AS IS", WITHOUT WARRANTY OF ANY KIND, EXPRESS OR
# IMPLIED, INCLUDING BUT NOT LIMITED TO THE WARRANTIES OF MERCHANTABILITY,
# FITNESS FOR A PARTICULAR PURPOSE AND NONINFRINGEMENT. IN NO EVENT SHALL THE
# AUTHORS OR COPYRIGHT HOLDERS BE LIABLE FOR ANY CLAIM, DAMAGES OR OTHER
# LIABILITY, WHETHER IN AN ACTION OF CONTRACT, TORT OR OTHERWISE, ARISING FROM,
# OUT OF OR IN CONNECTION WITH THE SOFTWARE OR THE USE OR OTHER DEALINGS IN THE
# SOFTWARE.

from typing import Any, List

from fuji_server import OutputSearchMechanisms
from fuji_server.evaluators.fair_evaluator import FAIREvaluator
from fuji_server.evaluators.fair_evaluator_community_metadata import FAIREvaluatorCommunityMetadata
from fuji_server.helper.catalogue_helper import MetaDataCatalogue
from fuji_server.helper.catalogue_helper_datacite import MetaDataCatalogueDataCite
from fuji_server.helper.catalogue_helper_google_datasearch import MetaDataCatalogueGoogleDataSearch
from fuji_server.helper.catalogue_helper_mendeley_data import MetaDataCatalogueMendeleyData
from fuji_server.helper.identifier_helper import IdentifierHelper
from fuji_server.helper.metadata_collector import MetaDataCollector, MetadataOfferingMethods, MetadataSources
from fuji_server.models.searchable import Searchable
from fuji_server.models.searchable_output import SearchableOutput


class FAIREvaluatorSearchable(FAIREvaluator):
    """
    A class to evaluate whether the metadata is offered to be retrievable by the machine (F4-01M).
    A child class of FAIREvaluator.
    ...

    Methods
    ------
    evaluate()
        This method will evaluate whether the metadata is registered in major research data registries such as DataCite or
        the metadata is given in a way major search engines can ingest it, e.g., JSON-LD, Dublin Core, RDFa.
    """

    def __init__(self, fuji_instance):
        FAIREvaluator.__init__(self, fuji_instance)
        self.set_metric("FsF-F4-01M")
        self.search_mechanisms = []
        self.search_engines_support_offering = ["html_embedding", "microdata_rdfa"]
        self.search_engines_support_standards = [
            "schemaorg",
            "dublin-core",
            "dcat-data-catalog-vocabulary",
        ]  # from f-uji.net/vocab/metadata/standards
        self.search_engines_support = [
            MetadataSources.SCHEMAORG_NEGOTIATED.name,
            MetadataSources.SCHEMAORG_EMBEDDED.name,
            MetadataSources.DUBLINCORE_EMBEDDED.name,
            MetadataSources.RDFA_EMBEDDED.name,
        ]
        self.sources_registry = [
            MetaDataCatalogue.Sources.DATACITE,
            MetaDataCatalogue.Sources.MENDELEY_DATA,
            MetaDataCatalogue.Sources.GOOGLE_DATASET,
        ]

    def testMetadataExchangeStandardsAvailable(self):
        # test for oai, csw, sparql
        test_status = False
        standards_supported = []

        if self.isTestDefined(self.metric_identifier + "-3"):
            if self.fuji.use_datacite:
                self.logger.info(
                    self.metric_identifier
                    + " : Trying to identify a metadata exchange standard given as input or via re3data entry"
                )
                test_score = self.getTestConfigScore(self.metric_identifier + "-3")
                if not self.fuji.oaipmh_endpoint:
                    self.logger.info(
                        "{} : Inferring metadata service endpoint (OAI) information through re3data/datacite services".format(
                            self.metric_identifier
                        )
                    )
                    self.fuji.oaipmh_endpoint = self.fuji.repo_helper.getRe3MetadataAPIs().get("OAI-PMH")
                if self.fuji.oaipmh_endpoint:
                    standards_supported.append("OAI-PMH")
                if self.fuji.csw_endpoint:
                    standards_supported.append("OGC-CSW")
                if not self.fuji.sparql_endpoint:
                    self.logger.info(
                        "{} : Inferring metadata service endpoint (SPARQL) information through re3data/datacite services".format(
                            self.metric_identifier
                        )
                    )
                    self.fuji.sparql_endpoint = self.fuji.repo_helper.getRe3MetadataAPIs().get("SPARQL")
                if self.fuji.sparql_endpoint:
                    standards_supported.append("SPARQL")
                if standards_supported:
                    self.setEvaluationCriteriumScore(self.metric_identifier + "-3", test_score, "pass")
                    self.maturity = self.getTestConfigMaturity(self.metric_identifier + "-3")
                    self.score.earned += test_score
                    # standards_supported.append(self.fuji.self.metadata_service_type)
                    self.search_mechanisms.append(
                        OutputSearchMechanisms(mechanism="exchange standard", mechanism_info=standards_supported)
                    )
                    self.logger.log(
                        self.fuji.LOG_SUCCESS,
                        self.metric_identifier
                        + " : Metadata found - metadata exchange standard -: "
                        + str(standards_supported),
                    )
                else:
                    self.logger.warning(self.metric_identifier + " : No metadata exchange standard found")
            else:
                self.logger.warning(
                    self.metric_identifier
                    + " : Datacite support disabled, therefore skipping re3data metadata exchange standard check"
                )

        return test_status

<<<<<<< HEAD
    def filter_requirements(self, testid):
        test_requirements = []
        if self.metric_tests[self.metric_identifier + str(testid)].metric_test_requirements:
            test_requirements = self.metric_tests[self.metric_identifier + str(testid)].metric_test_requirements
        if test_requirements:
            for test_requirement in test_requirements:
                if test_requirement.get('required'):
                    test_required = []
                    if isinstance(test_requirement.get('required'), list):
                        test_required = test_requirement.get('required')
                    elif test_requirement.get('required').get('name'):
                        test_required = test_requirement.get('required').get('name')
                    if not isinstance(test_required, list):
                        test_required = [test_required]

                if 'metadata/standard' in test_requirement.get('target'):
                    if test_required:
                        self.logger.info(
                            '{0} : Will exclusively consider community specific metadata standards for {0}{1} which are specified in metrics -: {2}'.format(
                                self.metric_identifier, str(testid), test_required))
                        self.search_engines_support_standards = test_required
                if 'metadata/offering_method' in test_requirement.get('target'):
                    if test_required:
                        self.logger.info(
                            '{0} : Will exclusively consider community specific metadata offering methods for {0}{1} which are specified in metrics -: {2}'.format(
                                self.metric_identifier, str(testid), test_required))
                        self.search_engines_support_offering = test_required


    def testSearchEngineCompatibleMetadataAvailable(self):
        test_status = False
        if self.isTestDefined(self.metric_identifier + '-1'):
            self.filter_requirements('-1')
=======
    def testSearchEngineCompatibleMetadataAvailable(self):
        test_status = False
        if self.isTestDefined(self.metric_identifier + "-1"):
>>>>>>> 2db47f85
            search_engine_support_match = []
            test_score = self.getTestConfigScore(self.metric_identifier + "-1")
            # NEW Way
            for found_metadata in self.fuji.metadata_unmerged:
<<<<<<< HEAD
                if found_metadata.get('metadata'):
                    print(found_metadata)
                    if found_metadata.get('metadata') !={'object_type': 'Other'}:
                        print('MTHODS:::   ',found_metadata.get('offering_method') , self.search_engines_support_offering)
                        if found_metadata.get('offering_method') in self.search_engines_support_offering:
                            standard_found = found_metadata.get('metadata_standard')
=======
                if found_metadata.get("metadata"):
                    if found_metadata.get("metadata") != {"object_type": "Other"}:
                        if found_metadata.get("offering_method") in self.search_engines_support_offering:
                            standard_found = found_metadata.get("metadata_standard")
                            # standard_found = self.fuji.metadata_harvester.lookup_metadatastandard_by_uri(found_metadata.get('schema'))
                            """if found_metadata.get('namespaces') and not standard_found:
                                for namesp in found_metadata.get('namespaces'):
                                    standard_found = self.fuji.metadata_harvester.lookup_metadatastandard_by_uri(namesp)
                                    if standard_found:
                                        break"""
>>>>>>> 2db47f85
                            if standard_found in self.search_engines_support_standards:
                                search_engine_support_match.append(
                                    standard_found + " via: " + found_metadata.get("offering_method")
                                )
            search_engine_support_match = list(set(search_engine_support_match))
            # OLD WAY
            # Check search mechanisms based on sources of metadata extracted.
            """search_engine_support_match: List[Any] = list(
                set(dict(self.fuji.metadata_sources).keys()).intersection(self.search_engines_support))"""
            if search_engine_support_match:
                self.setEvaluationCriteriumScore(self.metric_identifier + "-1", test_score, "pass")
                self.maturity = self.getTestConfigMaturity(self.metric_identifier + "-1")
                self.score.earned += test_score
                test_status = True
                self.search_mechanisms.append(
                    OutputSearchMechanisms(mechanism="structured data", mechanism_info=search_engine_support_match)
                )
                self.logger.log(
                    self.fuji.LOG_SUCCESS,
                    self.metric_identifier
                    + " :  Metadata is offered in a way major search engines can ingest it -: "
                    + str(search_engine_support_match),
                )
            else:
<<<<<<< HEAD
                self.logger.warning(self.metric_identifier + ' : Metadata is NOT found through -: {}'.format(self.search_engines_support_offering ))
=======
                self.logger.warning(
                    self.metric_identifier
                    + " : Metadata is NOT found through -: {}".format(self.search_engines_support)
                )
>>>>>>> 2db47f85
        return test_status

    def testListedinSearchEngines(self):
        test_status = False
        if self.isTestDefined(self.metric_identifier + "-2"):
            test_score = self.getTestConfigScore(self.metric_identifier + "-2")
            # check if record is listed in major catalogs -> searchable
            # DataCite registry, Google Dataset search, Mendeley data etc..
            # Using the DataCite API in case content negotiation does not work
            registries_supported = []
            if self.fuji.pid_url or self.fuji.landing_url:
                # DataCite only for DOIs
                pidhelper = IdentifierHelper(self.fuji.pid_url)
                if self.fuji.pid_scheme:
                    if "doi" in self.fuji.pid_scheme:
                        datacite_registry_helper = MetaDataCatalogueDataCite(self.fuji.logger)
                        datacite_registry_helper.query(pidhelper.normalized_id)
                        if datacite_registry_helper.islisted:
                            registries_supported.append(datacite_registry_helper.source)
                if not registries_supported:
                    google_registry_helper = MetaDataCatalogueGoogleDataSearch(
                        self.fuji.logger, self.fuji.metadata_merged.get("object_type")
                    )
                    google_registry_helper.query([pidhelper.normalized_id, self.fuji.landing_url])
                    if google_registry_helper.islisted:
                        registries_supported.append(google_registry_helper.source)
                else:
                    self.logger.info(
                        self.metric_identifier
                        + " : Dataset already found in registry therefore skipping Google Dataset Search Cache query"
                    )

                if not registries_supported:
                    mendeley_registry_helper = MetaDataCatalogueMendeleyData(self.fuji.logger)
                    mendeley_registry_helper.query([pidhelper.normalized_id, self.fuji.landing_url])
                    if mendeley_registry_helper.islisted:
                        registries_supported.append(mendeley_registry_helper.source)
                else:
                    self.logger.info(
                        self.metric_identifier
                        + " : Dataset already found in registry therefore skipping Mendeley Data query"
                    )
            else:
                self.logger.warning(
                    self.metric_identifier
                    + " : No resolvable PID or responding landing page found, therefore skipping data catalogue coverage tests"
                )
            if registries_supported:
                self.setEvaluationCriteriumScore(self.metric_identifier + "-2", test_score, "pass")
                self.maturity = self.getTestConfigMaturity(self.metric_identifier + "-2")
                self.score.earned += test_score
                self.search_mechanisms.append(
                    OutputSearchMechanisms(mechanism="metadata registry", mechanism_info=registries_supported)
                )
                self.logger.log(
                    self.fuji.LOG_SUCCESS, self.metric_identifier + " : Metadata found through - metadata registry"
                )
            else:
                self.logger.warning(
                    self.metric_identifier
                    + " : Metadata is NOT found through registries considered by the assessment service  -: {}".format(
                        [s.name for s in self.sources_registry]
                    )
                )
        return test_status

    def evaluate(self):
        self.result = Searchable(
            id=self.metric_number, metric_identifier=self.metric_identifier, metric_name=self.metric_name
        )
        self.output = SearchableOutput()

        searchable_status = "fail"
        if self.testSearchEngineCompatibleMetadataAvailable():
            searchable_status = "pass"
        if self.testListedinSearchEngines():
            searchable_status = "pass"
        if self.testMetadataExchangeStandardsAvailable():
            searchable_status = "pass"
        else:
            self.logger.warning("NO search mechanism supported")
        self.result.test_status = searchable_status
        self.result.score = self.score
        self.output.search_mechanisms = self.search_mechanisms
        self.result.metric_tests = self.metric_tests
        self.result.maturity = self.maturity
        self.result.output = self.output<|MERGE_RESOLUTION|>--- conflicted
+++ resolved
@@ -128,7 +128,6 @@
 
         return test_status
 
-<<<<<<< HEAD
     def filter_requirements(self, testid):
         test_requirements = []
         if self.metric_tests[self.metric_identifier + str(testid)].metric_test_requirements:
@@ -162,34 +161,16 @@
         test_status = False
         if self.isTestDefined(self.metric_identifier + '-1'):
             self.filter_requirements('-1')
-=======
-    def testSearchEngineCompatibleMetadataAvailable(self):
-        test_status = False
-        if self.isTestDefined(self.metric_identifier + "-1"):
->>>>>>> 2db47f85
             search_engine_support_match = []
-            test_score = self.getTestConfigScore(self.metric_identifier + "-1")
-            # NEW Way
+            test_score = self.getTestConfigScore(self.metric_identifier + '-1')
+            #NEW Way
             for found_metadata in self.fuji.metadata_unmerged:
-<<<<<<< HEAD
                 if found_metadata.get('metadata'):
                     print(found_metadata)
                     if found_metadata.get('metadata') !={'object_type': 'Other'}:
                         print('MTHODS:::   ',found_metadata.get('offering_method') , self.search_engines_support_offering)
                         if found_metadata.get('offering_method') in self.search_engines_support_offering:
                             standard_found = found_metadata.get('metadata_standard')
-=======
-                if found_metadata.get("metadata"):
-                    if found_metadata.get("metadata") != {"object_type": "Other"}:
-                        if found_metadata.get("offering_method") in self.search_engines_support_offering:
-                            standard_found = found_metadata.get("metadata_standard")
-                            # standard_found = self.fuji.metadata_harvester.lookup_metadatastandard_by_uri(found_metadata.get('schema'))
-                            """if found_metadata.get('namespaces') and not standard_found:
-                                for namesp in found_metadata.get('namespaces'):
-                                    standard_found = self.fuji.metadata_harvester.lookup_metadatastandard_by_uri(namesp)
-                                    if standard_found:
-                                        break"""
->>>>>>> 2db47f85
                             if standard_found in self.search_engines_support_standards:
                                 search_engine_support_match.append(
                                     standard_found + " via: " + found_metadata.get("offering_method")
@@ -214,14 +195,7 @@
                     + str(search_engine_support_match),
                 )
             else:
-<<<<<<< HEAD
                 self.logger.warning(self.metric_identifier + ' : Metadata is NOT found through -: {}'.format(self.search_engines_support_offering ))
-=======
-                self.logger.warning(
-                    self.metric_identifier
-                    + " : Metadata is NOT found through -: {}".format(self.search_engines_support)
-                )
->>>>>>> 2db47f85
         return test_status
 
     def testListedinSearchEngines(self):
