# -*- coding: utf-8 -*-

# MIT License
#
# Copyright (c) 2020 PANGAEA (https://www.pangaea.de/)
#
# Permission is hereby granted, free of charge, to any person obtaining a copy
# of this software and associated documentation files (the "Software"), to deal
# in the Software without restriction, including without limitation the rights
# to use, copy, modify, merge, publish, distribute, sublicense, and/or sell
# copies of the Software, and to permit persons to whom the Software is
# furnished to do so, subject to the following conditions:
#
# The above copyright notice and this permission notice shall be included in all
# copies or substantial portions of the Software.
#
# THE SOFTWARE IS PROVIDED "AS IS", WITHOUT WARRANTY OF ANY KIND, EXPRESS OR
# IMPLIED, INCLUDING BUT NOT LIMITED TO THE WARRANTIES OF MERCHANTABILITY,
# FITNESS FOR A PARTICULAR PURPOSE AND NONINFRINGEMENT. IN NO EVENT SHALL THE
# AUTHORS OR COPYRIGHT HOLDERS BE LIABLE FOR ANY CLAIM, DAMAGES OR OTHER
# LIABILITY, WHETHER IN AN ACTION OF CONTRACT, TORT OR OTHERWISE, ARISING FROM,
# OUT OF OR IN CONNECTION WITH THE SOFTWARE OR THE USE OR OTHER DEALINGS IN THE
# SOFTWARE.

from fuji_server.evaluators.fair_evaluator import FAIREvaluator
from fuji_server.helper.metadata_collector import MetaDataCollector
from fuji_server.helper.metadata_provider_sparql import SPARQLMetadataProvider
from fuji_server.models.formal_metadata import FormalMetadata
from fuji_server.models.formal_metadata_output import FormalMetadataOutput
from fuji_server.models.formal_metadata_output_inner import FormalMetadataOutputInner


class FAIREvaluatorFormalMetadata(FAIREvaluator):
<<<<<<< HEAD
=======
    """
    A class to evaluate that the metadata is represented using a formal knowledge representation language (I1-01M).
    A child class of FAIREvaluator.
    ...

    Methods
    ------
    evaluate()
        This method will evaluate whether the metadata is parsable and has a structured data embedded in the landing page or
        formal metadata, e.g., RDF, JSON-LD, is accessible.
    """
    def evaluate(self):
>>>>>>> a62ce080

    def evaluate(self):

        self.result = FormalMetadata(id=self.metric_number,
                                     metric_identifier=self.metric_identifier,
                                     metric_name=self.metric_name)

        outputs = []
        score = 0
        test_status = 'fail'

        # note: 'source' allowed values = ["typed_link", "content_negotiate", "structured_data", "sparql_endpoint"]

        # 1. light-weight check (structured_data), expected keys from extruct ['json-ld','rdfa']
        embedded_RDF_exists = False
        self.logger.info('{0} : Check of structured data (RDF serialization) embedded in the data page'.format(
            self.metric_identifier))
        if MetaDataCollector.Sources.SCHEMAORG_EMBED.value in dict(self.fuji.metadata_sources):
            outputs.append(
                FormalMetadataOutputInner(serialization_format='JSON-LD',
                                          source='structured_data',
                                          is_metadata_found=True))
            self.logger.info('{0} : JSON-LD (schema.org) serialization found in the data page - {1}'.format(
                self.metric_identifier, 'JSON-LD'))
            embedded_RDF_exists = True
        if MetaDataCollector.Sources.RDFA.value in dict(self.fuji.metadata_sources):
            outputs.append(
                FormalMetadataOutputInner(serialization_format='RDFa', source='structured_data',
                                          is_metadata_found=True))
            self.logger.info('{0} : RDFa serialization found in the data page - {1}'.format(
                self.metric_identifier, 'RDFa'))
            embedded_RDF_exists = True

        if len(outputs) == 0:
            self.logger.info('{0} : NO structured data (RDF serialization) embedded in the data page'.format(
                self.metric_identifier))
        else:
            self.logger.log(
                self.fuji.LOG_SUCCESS,
                '{0} : Found structured data (RDF serialization) in the data page'.format(self.metric_identifier))
            score += 1
            self.maturity = 2
            self.setEvaluationCriteriumScore('FsF-I1-01M-1', 1, 'pass')

        # 2. hard check (typed-link, content negotiate, sparql endpoint)
        # 2a. in the object page, you may find a <link rel="alternate" type="application/rdf+xml" … />

        RDF_link_exists = False
        formalExists = False
        self.logger.info('{0} : Check if RDF-based typed link included'.format(self.metric_identifier))
        if MetaDataCollector.Sources.RDF_TYPED_LINKS.value in dict(self.fuji.metadata_sources):
            self.logger.info('{0} : RDF graph retrieved via typed link, content type - {1}'.format(
                self.metric_identifier, 'RDF'))
            outputs.append(
                FormalMetadataOutputInner(serialization_format='RDF', source='typed_link', is_metadata_found=True))
            #score += 1
            RDF_link_exists = True
            formalExists = True
        else:
            self.logger.info('{0} : NO RDF-based typed link found'.format(self.metric_identifier))

        # 2b.content negotiate
        negotiated_RDF_exists = False
        self.logger.info('{0} : Check if RDF metadata available through content negotiation'.format(
            self.metric_identifier))
        #for rdf_data_sources in [MetaDataCollector.Sources.LINKED_DATA.value, MetaDataCollector.Sources.SCHEMAORG_NEGOTIATE,MetaDataCollector.Sources.]

        if MetaDataCollector.Sources.SCHEMAORG_NEGOTIATE.value in dict(self.fuji.metadata_sources):
            self.logger.info('{0} : JSON-LD graph retrieved through content negotiation, content type - {1}'.format(
                self.metric_identifier, 'JSON-LD'))
            outputs.append(
                FormalMetadataOutputInner(serialization_format='JSON-LD',
                                          source='content_negotiate',
                                          is_metadata_found=True))
            negotiated_RDF_exists = True
            formalExists = True

        if MetaDataCollector.Sources.LINKED_DATA.value in dict(self.fuji.metadata_sources):
            self.logger.info('{0} : RDF graph retrieved through content negotiation, content type - {1}'.format(
                self.metric_identifier, 'RDF'))
            outputs.append(
                FormalMetadataOutputInner(serialization_format='RDF',
                                          source='content_negotiate',
                                          is_metadata_found=True))
            negotiated_RDF_exists = True
            formalExists = True

        if negotiated_RDF_exists or RDF_link_exists:
            self.logger.log(
                self.fuji.LOG_SUCCESS,
                '{0} : Found RDF content through content negotiation or typed links'.format(self.metric_identifier))
            score += 1
            self.maturity = 3
            self.setEvaluationCriteriumScore('FsF-I1-01M-2', 1, 'pass')
        else:
            self.logger.info('{0} : NO RDF metadata available through content negotiation'.format(
                self.metric_identifier))

        # 2c. try to retrieve via sparql endpoint (if available)
        if not formalExists or 1 == 1:
            # self.logger.info('{0} : Check if SPARQL endpoint is available'.format(formal_meta_identifier))
            # self.sparql_endpoint = 'http://data.archaeologydataservice.ac.uk/sparql/repositories/archives' #test endpoint
            # self.sparql_endpoint = 'http://data.archaeologydataservice.ac.uk/query/' #test web sparql form
            # self.pid_url = 'http://data.archaeologydataservice.ac.uk/10.5284/1000011' #test uri
            # self.sparql_endpoint = 'https://meta.icos-cp.eu/sparqlclient/' #test endpoint
            # self.pid_url = 'https://meta.icos-cp.eu/objects/9ri1elaogsTv9LQFLNTfDNXm' #test uri
            if self.fuji.sparql_endpoint:
                self.logger.info('{0} : SPARQL endpoint found -: {1}'.format(self.metric_identifier,
                                                                             self.fuji.sparql_endpoint))
                sparql_provider = SPARQLMetadataProvider(endpoint=self.fuji.sparql_endpoint,
                                                         logger=self.logger,
                                                         metric_id=self.metric_identifier)
                if self.fuji.pid_url == None:
                    url_to_sparql = self.fuji.landing_url
                else:
                    url_to_sparql = self.fuji.pid_url
                query = 'DESCRIBE <' + str(url_to_sparql) + '>'
                #query = "CONSTRUCT {{?dataURI ?property ?value}} where {{ VALUES ?dataURI {{ <"+str(url_to_sparql)+"> }} ?dataURI ?property ?value }}"
                self.logger.info('{0} : Executing SPARQL -: {1}'.format(self.metric_identifier, query))
                rdfgraph, contenttype = sparql_provider.getMetadata(query)
                if rdfgraph:
                    outputs.append(
                        FormalMetadataOutputInner(serialization_format=contenttype,
                                                  source='sparql_endpoint',
                                                  is_metadata_found=True))
                    if score < 2:
                        score += 1
                    self.maturity = 3
                    self.logger.log(self.fuji.LOG_SUCCESS,
                                    '{0} : Found RDF content through SPARQL endpoint'.format(self.metric_identifier))
                    self.setEvaluationCriteriumScore('FsF-I1-01M-2', 1, 'pass')
                    self.fuji.namespace_uri.extend(sparql_provider.getNamespaces())
                else:
                    self.logger.warning('{0} : NO RDF metadata retrieved through the sparql endpoint'.format(
                        self.metric_identifier))
            else:
                self.logger.warning(
                    '{0} : NO SPARQL endpoint found through re3data based on the object URI provided'.format(
                        self.metric_identifier))

        if score > 0:
            test_status = 'pass'
        self.result.test_status = test_status
        self.score.earned = score
        self.result.metric_tests = self.metric_tests
        self.result.score = self.score
        self.result.maturity = self.maturity
        self.result.output = outputs<|MERGE_RESOLUTION|>--- conflicted
+++ resolved
@@ -31,8 +31,6 @@
 
 
 class FAIREvaluatorFormalMetadata(FAIREvaluator):
-<<<<<<< HEAD
-=======
     """
     A class to evaluate that the metadata is represented using a formal knowledge representation language (I1-01M).
     A child class of FAIREvaluator.
@@ -45,7 +43,6 @@
         formal metadata, e.g., RDF, JSON-LD, is accessible.
     """
     def evaluate(self):
->>>>>>> a62ce080
 
     def evaluate(self):
 
