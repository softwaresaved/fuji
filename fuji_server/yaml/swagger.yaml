openapi: 3.0.1
info:
  title: FUJI (FAIR Data Assessment Service)
  description: Evaluate Data Objects Based on FAIRsFAIR Metrics
  termsOfService: http://yaml.io/terms/
  contact:
    email: adevaraju@marum.de
  license:
    name: MIT License
    url: https://opensource.org/licenses/MIT
  version: 1.0.0
externalDocs:
  description: Find out more about FUJI (FAIR Data Assessment Service)
  url: http://yaml.io
servers:
- url: http://localhost:1071/fuji/api/v1
security:
- basicAuth: []
tags:
- name: FAIR object
  description: FAIRness assessment of a data object
  externalDocs:
    description: Find out more
    url: http://yaml.io
- name: FAIR metric
  description: FAIRsFAIR assessment metrics
  externalDocs:
    description: Find out more
    url: http://yaml.io
paths:
  /evaluate:
    post:
      tags:
      - FAIR object
      description: Evaluate FAIRness of a data object based on its identifier
      operationId: assess_by_id
      requestBody:
        content:
          application/json:
            schema:
              $ref: '#/components/schemas/body'
            example:
              object_identifier: https://doi.org/10.1594/PANGAEA.902845
              test_debug: true
      responses:
        "200":
          description: successful operation
          content:
            application/json:
              schema:
                $ref: '#/components/schemas/FAIRResults'
        "400":
          description: Invalid identifier supplied
        "401":
          description: Authentication information is missing or invalid
          headers:
            WWW_Authenticate:
              style: simple
              explode: false
              schema:
                type: string
        "404":
          description: Object not found
      x-openapi-router-controller: fuji_server.controllers.fair_object_controller
  /metrics:
    get:
      tags:
      - FAIR metric
      summary: Return all metrics and their definitions
      operationId: get_metrics
      responses:
        "200":
          description: Metrics are successfully retrieved
          content:
            application/json:
              schema:
                $ref: '#/components/schemas/Metrics'
        "400":
          description: Invalid request supplied
        "401":
          description: Authentication information is missing or invalid
          headers:
            WWW_Authenticate:
              style: simple
              explode: false
              schema:
                type: string
        "404":
          description: Object not found
      x-openapi-router-controller: fuji_server.controllers.fair_metric_controller
components:
  schemas:
    FAIRResults:
      type: array
      items:
        anyOf:
        - $ref: '#/components/schemas/Uniqueness'
        - $ref: '#/components/schemas/Persistence'
        - $ref: '#/components/schemas/CoreMetadata'
        - $ref: '#/components/schemas/IdentifierIncluded'
        - $ref: '#/components/schemas/Searchable'
        - $ref: '#/components/schemas/RelatedResource'
        - $ref: '#/components/schemas/License'
        - $ref: '#/components/schemas/DataAccessLevel'
        - $ref: '#/components/schemas/CommunityEndorsedStandard'
        - $ref: '#/components/schemas/DataFileFormat'
        - $ref: '#/components/schemas/DataProvenance'
    FAIRResultCommon:
      required:
      - id
      - metric_identifier
      - metric_name
      - score
      - test_status
      type: object
      properties:
        id:
          type: integer
          format: int32
        metric_identifier:
          type: string
        metric_name:
          type: string
        test_status:
          type: string
          default: fail
          enum:
          - pass
          - fail
          - indeterminate
        score:
          $ref: '#/components/schemas/FAIRResultCommon_score'
    Uniqueness:
      allOf:
      - $ref: '#/components/schemas/FAIRResultCommon'
      - type: object
        properties:
          output:
            $ref: '#/components/schemas/Uniqueness_output'
          test_debug:
            $ref: '#/components/schemas/Debug'
    Persistence:
      allOf:
      - $ref: '#/components/schemas/FAIRResultCommon'
      - type: object
        properties:
          output:
            $ref: '#/components/schemas/Persistence_output'
          test_debug:
            $ref: '#/components/schemas/Debug'
    CoreMetadata:
      allOf:
      - $ref: '#/components/schemas/FAIRResultCommon'
      - type: object
        properties:
          output:
            $ref: '#/components/schemas/CoreMetadata_output'
          test_debug:
            $ref: '#/components/schemas/Debug'
    IdentifierIncluded:
      allOf:
      - $ref: '#/components/schemas/FAIRResultCommon'
      - type: object
        properties:
          output:
            $ref: '#/components/schemas/IdentifierIncluded_output'
          test_debug:
            $ref: '#/components/schemas/Debug'
    Searchable:
      allOf:
      - $ref: '#/components/schemas/FAIRResultCommon'
      - type: object
        properties:
          output:
            $ref: '#/components/schemas/Searchable_output'
          test_debug:
            $ref: '#/components/schemas/Debug'
    License:
      allOf:
      - $ref: '#/components/schemas/FAIRResultCommon'
      - type: object
        properties:
          output:
            $ref: '#/components/schemas/License_output'
          test_debug:
            $ref: '#/components/schemas/Debug'
    DataAccessLevel:
      allOf:
      - $ref: '#/components/schemas/FAIRResultCommon'
      - type: object
        properties:
          output:
            $ref: '#/components/schemas/DataAccess_output'
          test_debug:
            $ref: '#/components/schemas/Debug'
    RelatedResource:
      allOf:
      - $ref: '#/components/schemas/FAIRResultCommon'
      - type: object
        properties:
          output:
            $ref: '#/components/schemas/RelatedResource_output'
          test_debug:
            $ref: '#/components/schemas/Debug'
    CommunityEndorsedStandard:
      allOf:
      - $ref: '#/components/schemas/FAIRResultCommon'
      - type: object
        properties:
          output:
            $ref: '#/components/schemas/CommunityEndorsedStandard_output'
          test_debug:
            $ref: '#/components/schemas/Debug'
    DataFileFormat:
      allOf:
      - $ref: '#/components/schemas/FAIRResultCommon'
      - type: object
        properties:
          output:
            $ref: '#/components/schemas/DataFileFormat_output'
          test_debug:
            $ref: '#/components/schemas/Debug'
    DataProvenance:
      allOf:
      - $ref: '#/components/schemas/FAIRResultCommon'
      - type: object
        properties:
          output:
            $ref: '#/components/schemas/DataProvenance_output'
          test_debug:
            $ref: '#/components/schemas/Debug'
    FAIRResultCommon_score:
      type: object
      properties:
        earned:
          type: integer
          format: int32
          default: 0
        total:
          type: integer
          format: int32
          default: 0
    Uniqueness_output:
      type: object
      properties:
        guid:
          type: string
        guid_scheme:
          type: string
    Persistence_output:
      type: object
      properties:
        pid:
          type: string
        pid_scheme:
          type: string
        resolvable_status:
          type: boolean
          default: false
        resolved_url:
          type: string
    output_core_metadata_found:
      required:
      - creator
      - keywords
      - object_identifier
      - publication_date
      - publisher
      - summary
      - title
      type: object
      properties:
        creator:
          type: array
          items:
            type: string
        title:
          type: string
        publisher:
          type: string
        publication_date:
          type: string
          format: date
        summary:
          type: string
        keywords:
          type: string
        object_identifier:
          type: string
    CoreMetadata_output:
      type: object
      properties:
        core_metadata_status:
          type: string
          enum:
          - no metadata
          - partial metadata
          - all metadata
        core_metadata_found:
          $ref: '#/components/schemas/output_core_metadata_found'
        core_metadata_source:
          type: array
          items:
            type: string
    IdentifierIncluded_output:
      type: object
      properties:
        object_identifier_included:
          type: string
        content:
          type: array
          items:
            $ref: '#/components/schemas/IdentifierIncluded_output_inner'
    output_search_mechanisms:
      type: object
      properties:
        mechanism:
          type: string
          enum:
          - metadata registry
          - structured data
        mechanism_info:
          type: array
          items:
            type: string
    Searchable_output:
      type: object
      properties:
        search_mechanisms:
          type: array
          items:
            $ref: '#/components/schemas/output_search_mechanisms'
    License_output:
      type: array
      items:
        $ref: '#/components/schemas/License_output_inner'
    DataAccess_output:
      type: object
      properties:
        access_level:
          type: string
          enum:
          - public
          - embargoed
          - restricted
          - closed_metadataonly
        access_details:
          type: object
    RelatedResource_output:
      type: array
      items:
        $ref: '#/components/schemas/RelatedResource_output_inner'
    DataFileFormat_output:
      type: array
      items:
        $ref: '#/components/schemas/DataFileFormat_output_inner'
    CommunityEndorsedStandard_output:
      type: array
      items:
        $ref: '#/components/schemas/CommunityEndorsedStandard_output_inner'
    DataProvenance_output:
      type: object
      properties:
        creation_provenance_included:
          type: boolean
        modification_provenance_included:
          type: boolean
        processes_provenance_included:
          type: boolean
        provenance_relations_included:
          type: boolean
        structured_provenance_available:
          type: boolean
        provenance_metadata_found:
          type: array
          items:
            type: string
    Metrics:
      type: object
      properties:
        total:
          type: integer
        metrics:
          type: array
          items:
            $ref: '#/components/schemas/Metric'
      example:
        total: 0
        metrics:
          date_updated: {}
          metric_name: Globally unique identifier
          fair_principle: F1
          date_created: {}
          description: The data is assigned with a globally unique identifier.
          evaluation_mechanism: Identifier is considered unique if its scheme is successfully validated through https://pythonhosted.org/IDUtils/. Supported schemes are DOI, Handle, EAN8, ......
          total_score: 1
          created_by: FAIRsFAIR
          version: 0.2
          metric_identifier: FsF-F1-01D
    Metric:
      type: object
      properties:
        metric_identifier:
          type: string
        metric_name:
          type: string
        description:
          type: string
        fair_principle:
          type: string
        evaluation_mechanism:
          type: string
        date_created:
          type: string
          format: date
        date_updated:
          type: string
          format: date
        created_by:
          type: string
        version:
          type: number
          format: double
        total_score:
          type: integer
          format: int32
    Debug:
      type: array
      items:
        type: string
    body:
      required:
      - object_identifier
      type: object
      properties:
        object_identifier:
          type: string
          description: The full identifier of data object that needs to be evaluated
        test_debug:
          type: boolean
          description: Indicate if the detailed evaluation procedure of the metrics
            should to be included in the response
          default: false
    IdentifierIncluded_output_inner:
      type: object
      properties:
        content_identifier_included:
          type: string
        content_identifier_active:
          type: boolean
          default: false
    License_output_inner:
      type: object
      properties:
        license:
          type: string
        OSI_approved:
          type: boolean
          default: false
        details_url:
          type: string
    RelatedResource_output_inner:
      type: object
      properties:
        related_resource:
          type: string
        relation_type:
          type: string
    CommunityEndorsedStandard_output_inner:
      type: object
      properties:
        metadata_standard:
          type: string
        urls:
          type: array
          items:
            type: string
        subject_areas:
          type: array
          items:
            type: string
    DataFileFormat_output_inner:
      type: object
      properties:
        file_uri:
          type: string
        mime_type:
          type: string
        file_type:
          type: string
        is_long_term_format:
          type: boolean
          default: false
        is_open_format:
          type: boolean
          default: false
  responses:
    UnauthorizedError:
      description: Authentication information is missing or invalid
      headers:
        WWW_Authenticate:
          style: simple
          explode: false
          schema:
            type: string
  securitySchemes:
    basicAuth:
      type: http
      scheme: basic
<<<<<<< HEAD
      x-basicInfoFunc: swagger_server.controllers.authorization_controller.check_basicAuth
=======
      x-basicInfoFunc: fuji_server.controllers.authorization_controller.check_basicAuth
>>>>>>> db713888
<|MERGE_RESOLUTION|>--- conflicted
+++ resolved
@@ -507,8 +507,4 @@
     basicAuth:
       type: http
       scheme: basic
-<<<<<<< HEAD
-      x-basicInfoFunc: swagger_server.controllers.authorization_controller.check_basicAuth
-=======
-      x-basicInfoFunc: fuji_server.controllers.authorization_controller.check_basicAuth
->>>>>>> db713888
+      x-basicInfoFunc: fuji_server.controllers.authorization_controller.check_basicAuth