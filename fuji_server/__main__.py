#!/usr/bin/env python3
# -*- coding: utf-8 -*-

# MIT License
#
# Copyright (c) 2020 PANGAEA (https://www.pangaea.de/)
#
# Permission is hereby granted, free of charge, to any person obtaining a copy
# of this software and associated documentation files (the "Software"), to deal
# in the Software without restriction, including without limitation the rights
# to use, copy, modify, merge, publish, distribute, sublicense, and/or sell
# copies of the Software, and to permit persons to whom the Software is
# furnished to do so, subject to the following conditions:
#
# The above copyright notice and this permission notice shall be included in all
# copies or substantial portions of the Software.
#
# THE SOFTWARE IS PROVIDED "AS IS", WITHOUT WARRANTY OF ANY KIND, EXPRESS OR
# IMPLIED, INCLUDING BUT NOT LIMITED TO THE WARRANTIES OF MERCHANTABILITY,
# FITNESS FOR A PARTICULAR PURPOSE AND NONINFRINGEMENT. IN NO EVENT SHALL THE
# AUTHORS OR COPYRIGHT HOLDERS BE LIABLE FOR ANY CLAIM, DAMAGES OR OTHER
# LIABILITY, WHETHER IN AN ACTION OF CONTRACT, TORT OR OTHERWISE, ARISING FROM,
# OUT OF OR IN CONNECTION WITH THE SOFTWARE OR THE USE OR OTHER DEALINGS IN THE
# SOFTWARE.

import argparse
import configparser
import logging
import os
from logging.config import fileConfig
import connexion
from werkzeug.middleware.proxy_fix import ProxyFix
from flask_cors import CORS

from fuji_server import encoder
from fuji_server.helper.preprocessor import Preprocessor
import fuji_server.controllers.authorization_controller as authen


def main():
    logging.getLogger('connexion.operation').setLevel('INFO')
    ROOT_DIR = os.path.dirname(os.path.abspath(__file__))
    YAML_DIR = config['SERVICE']['yaml_directory']
    METRIC_YAML = config['SERVICE']['metrics_yaml']
    METRIC_YML_PATH = os.path.join(ROOT_DIR, YAML_DIR, METRIC_YAML)
    SPDX_URL = config['EXTERNAL']['spdx_license_github']
    DATACITE_API_REPO = config['EXTERNAL']['datacite_api_repo']
    RE3DATA_API = config['EXTERNAL']['re3data_api']
    METADATACATALOG_API = config['EXTERNAL']['metadata_catalog']
    LOV_API = config['EXTERNAL']['lov_api']
    LOD_CLOUDNET = config['EXTERNAL']['lod_cloudnet']
    #BIOPORTAL_REST = config['EXTERNAL']['bioportal_rest']
    #BIOPORTAL_APIKEY = config['EXTERNAL']['bioportal_apikey']
    data_files_limit = int(config['SERVICE']['data_files_limit'])
    metric_specification = config['SERVICE']['metric_specification']

    #TODO further implementation on authentication needed
    auth_enabled = config.getboolean('USER', 'auth_enabled')
    usr = config['USER']['usr']
    pwd = config['USER']['pwd']
    authen.service_username = usr
    authen.service_password = pwd

    preproc = Preprocessor()
    preproc.retrieve_metrics_yaml(METRIC_YML_PATH, data_files_limit, metric_specification)
    logger.info('Total metrics defined: {}'.format(preproc.get_total_metrics()))

    isDebug = config.getboolean('SERVICE', 'debug_mode')
    preproc.retrieve_licenses(SPDX_URL, isDebug)
    preproc.retrieve_datacite_re3repos(RE3DATA_API, DATACITE_API_REPO, isDebug)
    preproc.retrieve_metadata_standards(METADATACATALOG_API, isDebug)
    #preproc.retrieve_linkedvocabs(lov_api=LOV_API, lodcloud_api=LOD_CLOUDNET, bioportal_api=BIOPORTAL_REST, bioportal_key=BIOPORTAL_APIKEY, isDebugMode=False)
    preproc.retrieve_linkedvocabs(lov_api=LOV_API, lodcloud_api=LOD_CLOUDNET, isDebugMode=isDebug)
    preproc.retrieve_default_namespaces()
    preproc.set_remote_log_info(config['SERVICE']['remote_log_host'], config['SERVICE']['remote_log_path'])

    logger.info('Total SPDX licenses : {}'.format(preproc.get_total_licenses()))
    logger.info('Total re3repositories found from datacite api : {}'.format(len(preproc.getRE3repositories())))
    logger.info('Total subjects area of imported metadata standards : {}'.format(len(preproc.metadata_standards)))
    logger.info('Total LD vocabs imported : {}'.format(len(preproc.getLinkedVocabs())))
    logger.info('Total default namespaces specified : {}'.format(len(preproc.getDefaultNamespaces())))

    #you can also use Tornado or gevent as the HTTP server, to do so set server to tornado or gevent
    app = connexion.FlaskApp(__name__, specification_dir=YAML_DIR)
    API_YAML = os.path.join(ROOT_DIR, YAML_DIR, config['SERVICE']['swagger_yaml'])
    app.app.json_encoder = encoder.JSONEncoder
<<<<<<< HEAD
    app.add_api(API_YAML,
                arguments={'title': 'F-UJI : FAIRsFAIR Research Data Object Assessment Service'},
                validate_responses=True)
    app.app.wsgi_app = ProxyFix(app.app.wsgi_app)
=======
    api_title = 'F-UJI : FAIRsFAIR Research Data Object Assessment Service'
    if auth_enabled:
        api_args = {
            'title': api_title,
            'security': [{'basicAuth': []}]
        }
    else:
        api_args = {
            'title': api_title
        }

    app.add_api(API_YAML, arguments=api_args, validate_responses=True)
    app.app.wsgi_app = ProxyFix(app.app.wsgi_app, x_for=1, x_host=1)
    if os.getenv('ENABLE_CORS', 'False').lower() == 'true':
        CORS(app.app)
>>>>>>> e43938f1
    app.run(host=config['SERVICE']['service_host'], port=int(config['SERVICE']['service_port']))


if __name__ == '__main__':
    global config
    my_path = os.path.abspath(os.path.dirname(__file__))
    parser = argparse.ArgumentParser()
    # add a new command line option, call it '-c' and set its destination to 'config_file'
    parser.add_argument('-c', '--config', required=True, help='Path to server.ini config file')
    args = parser.parse_args()
    config = configparser.ConfigParser()
    config.read(args.config)
    log_configfile = os.path.join(my_path, config['SERVICE']['log_config'])
    log_dir = config['SERVICE']['logdir']
    log_directory = os.path.join(my_path, log_dir)
    log_file_path = os.path.join(log_directory, 'fuji.log')

    if not os.path.exists(log_directory):
        os.makedirs(log_directory, exist_ok=True)
    #fileConfig(log_configfile, defaults={'logfilename': log_file_path.replace("\\", "/")})
    logger = logging.getLogger()  # use this form to initialize the root logger
    main()<|MERGE_RESOLUTION|>--- conflicted
+++ resolved
@@ -1,5 +1,4 @@
 #!/usr/bin/env python3
-# -*- coding: utf-8 -*-
 
 # MIT License
 #
@@ -36,7 +35,6 @@
 from fuji_server.helper.preprocessor import Preprocessor
 import fuji_server.controllers.authorization_controller as authen
 
-
 def main():
     logging.getLogger('connexion.operation').setLevel('INFO')
     ROOT_DIR = os.path.dirname(os.path.abspath(__file__))
@@ -72,7 +70,7 @@
     #preproc.retrieve_linkedvocabs(lov_api=LOV_API, lodcloud_api=LOD_CLOUDNET, bioportal_api=BIOPORTAL_REST, bioportal_key=BIOPORTAL_APIKEY, isDebugMode=False)
     preproc.retrieve_linkedvocabs(lov_api=LOV_API, lodcloud_api=LOD_CLOUDNET, isDebugMode=isDebug)
     preproc.retrieve_default_namespaces()
-    preproc.set_remote_log_info(config['SERVICE']['remote_log_host'], config['SERVICE']['remote_log_path'])
+    preproc.set_remote_log_info(config['SERVICE']['remote_log_host'],config['SERVICE']['remote_log_path'])
 
     logger.info('Total SPDX licenses : {}'.format(preproc.get_total_licenses()))
     logger.info('Total re3repositories found from datacite api : {}'.format(len(preproc.getRE3repositories())))
@@ -84,12 +82,6 @@
     app = connexion.FlaskApp(__name__, specification_dir=YAML_DIR)
     API_YAML = os.path.join(ROOT_DIR, YAML_DIR, config['SERVICE']['swagger_yaml'])
     app.app.json_encoder = encoder.JSONEncoder
-<<<<<<< HEAD
-    app.add_api(API_YAML,
-                arguments={'title': 'F-UJI : FAIRsFAIR Research Data Object Assessment Service'},
-                validate_responses=True)
-    app.app.wsgi_app = ProxyFix(app.app.wsgi_app)
-=======
     api_title = 'F-UJI : FAIRsFAIR Research Data Object Assessment Service'
     if auth_enabled:
         api_args = {
@@ -105,20 +97,18 @@
     app.app.wsgi_app = ProxyFix(app.app.wsgi_app, x_for=1, x_host=1)
     if os.getenv('ENABLE_CORS', 'False').lower() == 'true':
         CORS(app.app)
->>>>>>> e43938f1
     app.run(host=config['SERVICE']['service_host'], port=int(config['SERVICE']['service_port']))
-
 
 if __name__ == '__main__':
     global config
     my_path = os.path.abspath(os.path.dirname(__file__))
     parser = argparse.ArgumentParser()
     # add a new command line option, call it '-c' and set its destination to 'config_file'
-    parser.add_argument('-c', '--config', required=True, help='Path to server.ini config file')
+    parser.add_argument("-c", "--config", required=True, help="Path to server.ini config file")
     args = parser.parse_args()
     config = configparser.ConfigParser()
     config.read(args.config)
-    log_configfile = os.path.join(my_path, config['SERVICE']['log_config'])
+    log_configfile = os.path.join(my_path,config['SERVICE']['log_config'])
     log_dir = config['SERVICE']['logdir']
     log_directory = os.path.join(my_path, log_dir)
     log_file_path = os.path.join(log_directory, 'fuji.log')
