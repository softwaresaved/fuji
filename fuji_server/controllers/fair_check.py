--- conflicted
+++ resolved
@@ -65,12 +65,7 @@
         self.namespace_uri=[]
         self.reference_elements = Mapper.REFERENCE_METADATA_LIST.value.copy()  # all metadata elements required for FUJI metrics
         self.related_resources = []
-<<<<<<< HEAD
-       # self.test_data_content_text = None# a helper to check metadata against content
-        self.rdf_graph = None
-=======
         self.test_data_content_text = None# a helper to check metadata against content
->>>>>>> 704791e7
         self.sparql_endpoint = None
         self.rdf_collector = None
         if self.isDebug:
@@ -1141,35 +1136,12 @@
         # 2b.content negotiate
         formalExists = False
         self.logger.info('{0} : Check if RDF-based typed link included'.format(formal_meta_identifier))
-<<<<<<< HEAD
-        if rdf_datalinks:
-            for rdoc in rdf_datalinks:
-                #type = rdoc.get('type')
-                url = rdoc.get('url')
-                self.logger.info('{0} : RDF-based typed link found - {1}'.format(formal_meta_identifier, url))
-                requestHelper = RequestHelper(url, self.logger)
-                requestHelper.setAcceptType(AcceptTypes.default)
-                response = requestHelper.content_negotiate(formal_meta_identifier)
-                #status_code = requestHelper.getHTTPResponse().status_code
-                if response:
-                    content_type = requestHelper.getHTTPResponse().headers['content-type']
-                    content_type = content_type.split(";", 1)[0]
-                    self.logger.info('{0} : RDF graph retrieved, content type - {1}'.format(formal_meta_identifier, content_type))
-                    outputs.append(FormalMetadataOutputInner(serialization_format=content_type, source='typed_link',
-                                                         is_metadata_found=True))
-                    self.rdf_graph = response
-                    score += 1
-                    break
-                else:
-                    self.logger.info('{0} : Typed link included, but not accessible'.format(formal_meta_identifier))
-=======
         if MetaDataCollector.Sources.RDF_SIGN_POSTING.value in self.metadata_sources:
             contenttype = self.rdf_collector.get_content_type()
             self.logger.info('{0} : RDF graph retrieved, content type - {1}'.format(formal_meta_identifier, contenttype))
             outputs.append(FormalMetadataOutputInner(serialization_format=contenttype, source='typed_link', is_metadata_found=True))
             score += 1
             formalExists = True
->>>>>>> 704791e7
         else:
             self.logger.info('{0} : NO RDF-based typed link found'.format(formal_meta_identifier))
             self.logger.info('{0} : Check if RDF metadata available through content negotiation'.format(formal_meta_identifier))
