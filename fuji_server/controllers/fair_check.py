# -*- coding: utf-8 -*-
import logging
import mimetypes
import re
import urllib
import urllib.request as urllib
from typing import List, Any
from urllib.parse import urlparse

import Levenshtein
import idutils
import lxml
from rapidfuzz import fuzz
from rapidfuzz import process
from tika import parser
import tika
tika.TikaClientOnly = True #You can set Tika to use Client only mode by setting
from fuji_server.helper.log_message_filter import MessageFilter
from fuji_server.helper.metadata_collector import MetaDataCollector
from fuji_server.helper.metadata_collector_datacite import MetaDataCollectorDatacite
from fuji_server.helper.metadata_collector_dublincore import MetaDataCollectorDublinCore
from fuji_server.helper.metadata_collector_rdf import MetaDataCollectorRdf
from fuji_server.helper.metadata_collector_schemaorg import MetaDataCollectorSchemaOrg
<<<<<<< HEAD
from fuji_server.helper.metadata_collector_sparql import MetaDataCollectorSparql
# from fuji_server.helper.metadata_harvester_oai import OAIMetadataHarvesters
from fuji_server.helper.metadata_collector_xml import MetaDataCollectorXML
from fuji_server.helper.metadata_harvester_oai import OAIMetadataHarvester
=======
>>>>>>> 10b3cf1b
from fuji_server.helper.metadata_mapper import Mapper
from fuji_server.helper.metadata_provider_oai import OAIMetadataProvider
from fuji_server.helper.metadata_provider_sparql import SPARQLMetadataProvider
from fuji_server.helper.preprocessor import Preprocessor
from fuji_server.helper.repository_helper import RepositoryHelper
from fuji_server.helper.request_helper import RequestHelper, AcceptTypes
from fuji_server.models import *
from fuji_server.models import CoreMetadataOutput, CommunityEndorsedStandardOutputInner
from fuji_server.models.data_content_metadata import DataContentMetadata
from fuji_server.models.data_content_metadata_output import DataContentMetadataOutput
from fuji_server.models.data_provenance import DataProvenance
from fuji_server.models.data_provenance_output import DataProvenanceOutput


class FAIRCheck:
    METRICS = None
    SPDX_LICENSES = None
    SPDX_LICENSE_NAMES = None
    COMMUNITY_STANDARDS_NAMES = None
    COMMUNITY_STANDARDS = None
    SCIENCE_FILE_FORMATS = None
    LONG_TERM_FILE_FORMATS = None
    OPEN_FILE_FORMATS = None
    DEFAULT_NAMESPACES = None
    VOCAB_NAMESPACES = None
    ARCHIVE_MIMETYPES = Mapper.ARCHIVE_COMPRESS_MIMETYPES.value

    def __init__(self, uid, test_debug=False):
        self.id = uid
        self.oaipmh_endpoint = None
        self.pid_url = None  # full pid # e.g., "https://doi.org/10.1594/pangaea.906092 or url (non-pid)
        self.landing_url = None  # url of the landing page of self.pid_url
        self.landing_html = None
        self.landing_origin = None  # schema + authority of the landing page e.g. https://www.pangaea.de
        self.pid_scheme = None
        self.logger = logging.getLogger(self.__class__.__name__)
        self.metadata_sources = []
        self.isDebug = test_debug
        self.isRestricted = False
        self.metadata_merged = {}
        self.content_identifier=[]
        self.community_standards = []
        self.community_standards_uri = {}
        self.namespace_uri=[]
        self.reference_elements = Mapper.REFERENCE_METADATA_LIST.value.copy()  # all metadata elements required for FUJI metrics
        self.related_resources = []
        self.test_data_content_text = None# a helper to check metadata against content
        self.sparql_endpoint = None
        self.rdf_collector = None
        if self.isDebug:
            self.msg_filter = MessageFilter()
            self.logger.addFilter(self.msg_filter)
            self.logger.setLevel(logging.INFO)  # set to debug in testing environment
        self.count = 0
        FAIRCheck.load_predata()
        self.extruct = None

    @classmethod
    def load_predata(cls):
        if not cls.METRICS:
            cls.METRICS = Preprocessor.get_custom_metrics(['metric_name', 'total_score'])
        if not cls.SPDX_LICENSES:
            # cls.SPDX_LICENSES, cls.SPDX_LICENSE_NAMES, cls.SPDX_LICENSE_URLS = Preprocessor.get_licenses()
            cls.SPDX_LICENSES, cls.SPDX_LICENSE_NAMES = Preprocessor.get_licenses()
        if not cls.COMMUNITY_STANDARDS:
            cls.COMMUNITY_STANDARDS = Preprocessor.get_metadata_standards()
            cls.COMMUNITY_STANDARDS_NAMES = list(cls.COMMUNITY_STANDARDS.keys())
        if not cls.SCIENCE_FILE_FORMATS:
            cls.SCIENCE_FILE_FORMATS = Preprocessor.get_science_file_formats()
        if not cls.LONG_TERM_FILE_FORMATS:
            cls.LONG_TERM_FILE_FORMATS = Preprocessor.get_long_term_file_formats()
        if not cls.OPEN_FILE_FORMATS:
            cls.OPEN_FILE_FORMATS = Preprocessor.get_open_file_formats()
        if not cls.DEFAULT_NAMESPACES:
            cls.DEFAULT_NAMESPACES = Preprocessor.getDefaultNamespaces()
        if not cls.VOCAB_NAMESPACES:
            cls.VOCAB_NAMESPACES = Preprocessor.getLinkedVocabs()

    @staticmethod
    def uri_validator(u):  # TODO integrate into request_helper.py
        try:
            r = urlparse(u)
            return all([r.scheme, r.netloc])
        except:
            return False

    def check_unique_persistent(self):
        uid_metric_identifier = 'FsF-F1-01D'  # FsF-F1-01D: Globally unique identifier
        pid_metric_identifier = 'FsF-F1-02D'  # FsF-F1-02D: Persistent identifier
        uid_metric_name = FAIRCheck.METRICS.get(uid_metric_identifier).get('metric_name')
        pid_metric_name = FAIRCheck.METRICS.get(pid_metric_identifier).get('metric_name')
        self.count += 1
        uid_result = Uniqueness(id=self.count, metric_identifier=uid_metric_identifier, metric_name=uid_metric_name)
        self.count += 1
        pid_result = Persistence(id=self.count, metric_identifier=pid_metric_identifier, metric_name=pid_metric_name)
        uid_sc = int(FAIRCheck.METRICS.get(uid_metric_identifier).get('total_score'))
        pid_sc = int(FAIRCheck.METRICS.get(pid_metric_identifier).get('total_score'))
        uid_score = FAIRResultCommonScore(total=uid_sc)
        pid_score = FAIRResultCommonScore(total=pid_sc)
        uid_output = UniquenessOutput()
        pid_output = PersistenceOutput()

        # ======= CHECK IDENTIFIER UNIQUENESS =======
        found_ids = idutils.detect_identifier_schemes(self.id)  # some schemes like PMID are generic
        if len(found_ids) > 0:
            self.logger.info('FsF-F1-01D : Unique identifier schemes found {}'.format(found_ids))
            uid_output.guid = self.id
            uid_score.earned = uid_sc
            # identify main scheme
            if len(found_ids) == 1 and found_ids[0] == 'url':  # only url included
                self.pid_url = self.id
            else:
                if 'url' in found_ids:  # ['doi', 'url']
                    found_ids.remove('url')

            found_id = found_ids[0]  # TODO: take the first element of list, e.g., [doi, handle]
            self.logger.info('FsF-F1-01D : Finalized unique identifier scheme - {}'.format(found_id))
            uid_output.guid_scheme = found_id
            uid_result.test_status = 'pass'
            uid_result.score = uid_score
            uid_result.output = uid_output

            # ======= CHECK IDENTIFIER PERSISTENCE =======
            if found_id in Mapper.VALID_PIDS.value:
                self.pid_scheme = found_id
                # short_pid = id.normalize_pid(self.id, scheme=pid_scheme)
                self.pid_url = idutils.to_url(self.id, scheme=self.pid_scheme)
                self.logger.info('FsF-F1-02D : Persistence identifier scheme - {}'.format(self.pid_scheme))
            else:
                pid_score.earned = 0
                self.logger.warning('FsF-F1-02D : Not a persistent identifier scheme - {}'.format(found_id))

            # ======= RETRIEVE METADATA FROM LANDING PAGE =======
            requestHelper: RequestHelper = RequestHelper(self.pid_url, self.logger)
            requestHelper.setAcceptType(AcceptTypes.html)  # request
            result = requestHelper.content_negotiate('FsF-F1-02D')
            r = requestHelper.getHTTPResponse()
            if r:
                if r.status_code == 200:
                    self.landing_url = r.url
                    up = urlparse(self.landing_url)
                    self.landing_origin = '{uri.scheme}://{uri.netloc}'.format(uri=up)
                    self.landing_html = r.text
                    if self.pid_scheme:
                        pid_score.earned = pid_sc  # idenfier should be based on a persistence scheme and resolvable
                        pid_output.pid = self.id
                        pid_output.pid_scheme = self.pid_scheme
                        pid_result.test_status = 'pass'
                    pid_output.resolved_url = self.landing_url  # url is active, although the identifier is not based on a pid scheme
                    pid_output.resolvable_status = True
                    self.logger.info('FsF-F1-02D : Object identifier active (status code = 200)')
                else:
                    if r.status_code in [401, 402, 403]:
                        self.isRestricted = True
                    self.logger.warning("Identifier returned response code: {code}".format(code=r.status_code))
            pid_result.score = pid_score
            pid_result.output = pid_output

            if self.isDebug:
                uid_result.test_debug = self.msg_filter.getMessage(uid_metric_identifier)
                pid_result.test_debug = self.msg_filter.getMessage(pid_metric_identifier)
        else:
            self.logger.warning('FsF-F1-01D : Failed to check the identifier scheme!.')

        self.retrieve_metadata(result)
        return uid_result.to_dict(), pid_result.to_dict()

    def retrieve_metadata(self, extruct_metadata):
        if isinstance(extruct_metadata, dict):
            embedded_exists = {k: v for k, v in extruct_metadata.items() if v}
            self.extruct = embedded_exists.copy()
            self.logger.info(
                'FsF-F2-01M : Formats of structured metadata embedded in HTML markup {}'.format(embedded_exists.keys()))
            if embedded_exists:  # retrieve metadata from landing page
                self.retrieve_metadata_embedded(embedded_exists)
        else:
            self.logger.warning('FsF-F2-01M : NO structured metadata embedded in HTML')

        if self.reference_elements:  # this will be always true as we need datacite client id
            self.retrieve_metadata_external()

        # ========= clean merged metadata, delete all entries which are None or ''
        data_objects = self.metadata_merged.get('object_content_identifier')
        if data_objects == {'url': None} or data_objects == [None]:
            data_objects = self.metadata_merged['object_content_identifier'] = None
        if data_objects is not None:
            if not isinstance(data_objects, list):
                self.metadata_merged['object_content_identifier']=[data_objects]
        for mk, mv in list(self.metadata_merged.items()):
            if mv == '' or mv is None:
                del self.metadata_merged[mk]

        self.logger.info('FsF-F2-01M : Type of object described by the metadata - {}'.format(self.metadata_merged.get('object_type')))

        # detect api and standards
        self.retrieve_apis_standards()

    def retrieve_apis_standards(self):
        self.logger.info('FsF-R1.3-01M : Retrieving API and Standards from R3DATA')
        client_id = self.metadata_merged.get('datacite_client')
        self.logger.info('FsF-R1.3-01M : R3DATA/Datacite client id - {}'.format(client_id))
        if client_id and self.pid_scheme:
            repoHelper = RepositoryHelper(client_id, self.pid_scheme)
            repoHelper.lookup_re3data()
            self.oaipmh_endpoint = repoHelper.getRe3MetadataAPIs().get('OAI-PMH')
            self.sparql_endpoint = repoHelper.getRe3MetadataAPIs().get('SPARQL')
            self.community_standards = repoHelper.getRe3MetadataStandards()
            if self.community_standards:
                self.logger.info('{} : Metadata standards defined in R3DATA - {}'.format('FsF-R1.3-01M',self.community_standards))
            else: # fallback get standards defined in api, e.g., oai-pmh
                self.logger.info(
                    '{} : OAIPMH endpoint from R3DATA {}'.format('FsF-R1.3-01M', self.oaipmh_endpoint))
                if (self.uri_validator(self.oaipmh_endpoint)):
                    oai_provider = OAIMetadataProvider(endpoint=self.oaipmh_endpoint, logger=self.logger, metric_id='FsF-R1.3-01M')
                    self.community_standards_uri = oai_provider.getMetadataStandards()
                    self.namespace_uri.extend(oai_provider.getNamespaces())
                    self.logger.info('{} : Metadata standards defined in R3DATA - {}'.format('FsF-R1.3-01M', self.community_standards_uri))

    def retrieve_metadata_embedded(self, extruct_metadata):
        # ========= retrieve schema.org (embedded, or from via content-negotiation if pid provided) =========
        isPid = False
        if self.pid_scheme:
            isPid = True
        ext_meta = extruct_metadata.get('json-ld')
        schemaorg_collector = MetaDataCollectorSchemaOrg(loggerinst=self.logger, sourcemetadata=ext_meta,
                                                         mapping=Mapper.SCHEMAORG_MAPPING,
                                                         ispid=isPid, pidurl=self.pid_url)
        source_schemaorg, schemaorg_dict = schemaorg_collector.parse_metadata()
        if schemaorg_dict:
            self.namespace_uri.extend(schemaorg_collector.namespaces)
            not_null_sco = [k for k, v in schemaorg_dict.items() if v is not None]
            self.metadata_sources.append(source_schemaorg)
            if schemaorg_dict.get('related_resources'):
                self.related_resources.extend(schemaorg_dict.get('related_resources'))
            # add object type for future reference
            for i in not_null_sco:
                if i in self.reference_elements:
                    self.metadata_merged[i] = schemaorg_dict[i]
                    self.reference_elements.remove(i)
        else:
            self.logger.info('FsF-F2-01M : Schema.org metadata UNAVAILABLE')

        #========= retrieve dublin core embedded in html page =========
        if self.reference_elements:
            dc_collector = MetaDataCollectorDublinCore(loggerinst=self.logger, sourcemetadata=self.landing_html,
                                                       mapping=Mapper.DC_MAPPING)
            source_dc, dc_dict = dc_collector.parse_metadata()
            if dc_dict:
                self.namespace_uri.extend(dc_collector.namespaces)
                not_null_dc = [k for k, v in dc_dict.items() if v is not None]
                self.metadata_sources.append(source_dc)
                if dc_dict.get('related_resources'):
                    self.related_resources.extend(dc_dict.get('related_resources'))
                for d in not_null_dc:
                    if d in self.reference_elements:
                        self.metadata_merged[d] = dc_dict[d]
                        self.reference_elements.remove(d)
            else:
                self.logger.info('FsF-F2-01M : DublinCore metadata UNAVAILABLE')

        #========= retrieve typed links =========
        if self.metadata_merged.get('object_content_identifier') is None:
            links = self.get_html_typed_links(rel='item')
            if links:
                self.metadata_merged['object_content_identifier'] = links
                self.metadata_sources.append(MetaDataCollector.Sources.SIGN_POSTING.value)

    # Comment: not sure if we really need a separate class as proposed below. Instead we can use a dictionary
    # TODO (important) separate class to represent https://www.iana.org/assignments/link-relations/link-relations.xhtml
    # use IANA relations for extracting metadata and meaningful links
    def get_html_typed_links(self, rel="item"):
        # Use Typed Links in HTTP Link headers to help machines find the resources that make up a publication.
        # Use links to find domains specific metadata
        datalinks = []
        if isinstance(self.landing_html, str):
            dom = lxml.html.fromstring(self.landing_html.encode('utf8'))
            links=dom.xpath('/*/head/link[@rel="'+rel+'"]')
            for l in links:
                href=l.attrib.get('href')
                #handle relative paths
                if href.startswith('/'):
                    href=self.landing_origin+href
                datalinks.append({'type':'embedded','url': href, 'type': l.attrib.get('type'), 'rel': l.attrib.get('rel'), 'profile': l.attrib.get('formats')})
        return datalinks

    def get_guessed_xml_link(self):
        # in case object landing page URL ends with '.html' or '/html'
        # try to find out if there is some xml content if suffix is replaced by 'xml
        datalink = None
        suff_res = re.search(r".*[\.\/](html?)?$", self.landing_url)
        if suff_res is not None:
            guessed_link = self.landing_url.replace(suff_res[1],'xml')
            try:
                response=urllib.urlopen(guessed_link)
                if response.getheader('Content-Type') in ['text/xml','application/rdf+xml']:
                    datalink={'source':'guessed','url': guessed_link, 'type': response.getheader('Content-Type'), 'rel': 'alternate'}
                    self.logger.info('FsF-F2-01M : Found XML content at: '+guessed_link)

            except:
                self.logger.info('FsF-F2-01M : Guessed XML retrieval failed for: '+guessed_link)
        return datalink

    def retrieve_metadata_external(self):
        # ========= retrieve datacite json metadata based on pid =========
        if self.pid_scheme:
            dcite_collector = MetaDataCollectorDatacite(mapping=Mapper.DATACITE_JSON_MAPPING, loggerinst=self.logger,
                                                        pid_url=self.pid_url)
            source_dcitejsn, dcitejsn_dict = dcite_collector.parse_metadata()
            if dcitejsn_dict:
                not_null_dcite = [k for k, v in dcitejsn_dict.items() if v is not None]
                # self.logger.info('FsF-F2-01M : Found Datacite metadata {} '.format(not_null_dcite))
                self.metadata_sources.append(source_dcitejsn)
                if dcitejsn_dict.get('related_resources'):
                    self.related_resources.extend(dcitejsn_dict.get('related_resources'))

                for r in not_null_dcite:
                    # only merge when the value cannot be retrived from embedded metadata
                    if r in self.reference_elements and not self.metadata_merged.get(r):
                        self.metadata_merged[r] = dcitejsn_dict[r]
                        self.reference_elements.remove(r)
            else:
                self.logger.info('FsF-F2-01M : Datacite metadata UNAVAILABLE')
        else:
            self.logger.info('FsF-F2-01M : Not a PID, therefore Datacite metadata (json) not requested.')

<<<<<<< HEAD
        found_metadata_link =False
        typed_metadata_links = self.get_html_typed_links(rel='alternate')
        guessed_metadata_link = self.get_guessed_xml_link()
        if guessed_metadata_link is not None:
            typed_metadata_links.append(guessed_metadata_link)

=======
        found_metadata_link = False
        typed_metadata_links = self.get_html_typed_links(rel='alternate')
>>>>>>> 10b3cf1b
        for metadata_link in typed_metadata_links:
            if metadata_link['type'] in ['application/rdf+xml','text/n3','text/ttl','application/ld+json']:
                self.logger.info('FsF-F2-01M : Found Typed Links in HTML Header linking to RDF Metadata ('+str(metadata_link['type']+')'))
                found_metadata_link=True
                source = MetaDataCollector.Sources.RDF_SIGN_POSTING.value
                self.rdf_collector = MetaDataCollectorRdf(loggerinst=self.logger, target_url=metadata_link['url'], source=source )
                break
            # TODO: Also handle XML and nor only RDF
            elif metadata_link['type'] == 'text/xml':
                xml_collector = MetaDataCollectorXML(loggerinst=self.logger,
                                                           target_url=metadata_link['url'], link_type=metadata_link['source'])
                xml_collector.parse_metadata()

        if not found_metadata_link:
            #TODO: find a condition to trigger the rdf request
            source = MetaDataCollector.Sources.LINKED_DATA.value
            self.rdf_collector = MetaDataCollectorRdf(loggerinst=self.logger, target_url=self.landing_url, source=source)

        if self.rdf_collector is not None:
            source_rdf, rdf_dict = self.rdf_collector.parse_metadata()
            self.namespace_uri.extend(self.rdf_collector.getNamespaces())
            if rdf_dict:
                not_null_rdf = [k for k, v in rdf_dict.items() if v is not None]
                # self.logger.info('FsF-F2-01M : Found Datacite metadata {} '.format(not_null_dcite))
                self.metadata_sources.append(source_rdf)
                for r in not_null_rdf:
                    if r in self.reference_elements:
                        self.metadata_merged[r] = rdf_dict[r]
                        self.reference_elements.remove(r)
            else:
                self.logger.info('FsF-F2-01M : Linked Data metadata UNAVAILABLE')

        if self.reference_elements:
            self.logger.debug('Reference metadata elements NOT FOUND - {}'.format(self.reference_elements))
            # TODO (Important) - search via b2find
        else:
            self.logger.debug('FsF-F2-01M : ALL reference metadata elements available')

    def check_minimal_metatadata(self):
        self.count += 1
        coremeta_identifier = 'FsF-F2-01M'
        meta_sc = int(FAIRCheck.METRICS.get(coremeta_identifier).get('total_score'))
        meta_score = FAIRResultCommonScore(total=meta_sc)
        coremeta_name = FAIRCheck.METRICS.get(coremeta_identifier).get('metric_name')
        meta_result = CoreMetadata(id=self.count, metric_identifier=coremeta_identifier, metric_name=coremeta_name)
        metadata_required = Mapper.REQUIRED_CORE_METADATA.value
        metadata_found = {k: v for k, v in self.metadata_merged.items() if k in metadata_required}
        self.logger.info('FsF-F2-01M : Required core metadata {}'.format(metadata_required))

        partial_elements = ['creator', 'title', 'object_identifier', 'publication_date']
        #TODO: check the number of metadata elements which metadata_found has in common with metadata_required
        #set(a) & set(b)
        if set(metadata_found) == set(metadata_required):
            metadata_status = 'all metadata'
            meta_score.earned = meta_sc
            test_status = 'pass'
        elif set(partial_elements).issubset(metadata_found):
            metadata_status = 'partial metadata'
            meta_score.earned = meta_sc - 1
            test_status = 'pass'
        else:
            metadata_status = 'no metadata' # status should follow enumeration in yaml
            meta_score.earned = 0
            test_status = 'fail'

        missing = list(set(metadata_required) - set(metadata_found))
        if missing:
            self.logger.warning('FsF-F2-01M : Missing core metadata %s' % (missing))

        meta_output: CoreMetadataOutput = CoreMetadataOutput(core_metadata_status=metadata_status,
                                                             core_metadata_source=self.metadata_sources)
        meta_output.core_metadata_found = metadata_found
        meta_result.test_status = test_status
        meta_result.score = meta_score
        meta_result.output = meta_output
        if self.isDebug:
            meta_result.test_debug = self.msg_filter.getMessage(coremeta_identifier)
        return meta_result.to_dict()

    def check_content_identifier_included(self):
        self.count += 1
        did_included_identifier = 'FsF-F3-01M'  # FsF-F3-01M: Inclusion of data identifier in metadata
        included_name = FAIRCheck.METRICS.get(did_included_identifier).get('metric_name')
        did_result = IdentifierIncluded(id=self.count, metric_identifier=did_included_identifier, metric_name=included_name)
        did_sc = int(FAIRCheck.METRICS.get(did_included_identifier).get('total_score'))
        did_score = FAIRResultCommonScore(total=did_sc)
        did_output = IdentifierIncludedOutput()

        #id_object = None
        id_object = self.metadata_merged.get('object_identifier')
        did_output.object_identifier_included = id_object
        contents = self.metadata_merged.get('object_content_identifier')
        if id_object is not None:
            self.logger.info('FsF-F3-01M : Object identifier specified {}'.format(id_object))
        score = 0
        # This (check if object id is active) is already done ein check_unique_persistent
        '''
        if FAIRCheck.uri_validator(
                id_object):  # TODO: check if specified identifier same is provided identifier (handle pid and non-pid cases)
            # check resolving status
            try:
                request = requests.get(id_object)
                if request.status_code == 200:

                    self.logger.info('FsF-F3-01M : Object identifier active (status code = 200)')
                    score += 1
                else:
                    if request.status_code in [401,402,403]:
                        self.isRestricted = True
                    self.logger.warning("Identifier returned response code: {code}".format(code=request.status_code))
            except:
                self.logger.warning('FsF-F3-01M : Object identifier does not exist or could not be accessed {}'.format(id_object))
        else:
            self.logger.warning('FsF-F3-01M : Invalid Identifier - {}'.format(id_object))
        '''
        content_list = []
        if contents:
            if isinstance(contents, dict):
                contents = [contents]
            contents = [c for c in contents if c]
            for content_link in contents:
                if content_link.get('url'):
                    self.logger.info('FsF-F3-01M : Object content identifier included {}'.format(content_link.get('url')))
                    did_output_content = IdentifierIncludedOutputInner()
                    did_output_content.content_identifier_included = content_link
                    try:
                        # only check the status, do not download the content
                        response=urllib.urlopen(content_link.get('url'))
                        content_link['header_content_type'] = response.getheader('Content-Type')
                        content_link['header_content_type'] = str(content_link['header_content_type']).split(';')[0]
                        content_link['header_content_length'] = response.getheader('Content-Length')
                        if content_link['header_content_type'] != content_link.get('type'):
                            self.logger.warning('FsF-F3-01M : Content type given in metadata ('+str(content_link.get('type'))+') differs from content type given in Header response ('+str(content_link['header_content_type'])+')')
                            self.logger.info('FsF-F3-01M : Replacing metadata content type with content type from Header response: '+str(content_link['header_content_type']))
                            content_link['type'] = content_link['header_content_type']
                        #will pass even if the url cannot be accessed which is OK
                        #did_result.test_status = "pass"
                        #did_score.earned=1
                    except urllib.HTTPError as e:
                        self.logger.warning(
                            'FsF-F3-01M : Content identifier {0}, HTTPError code {1} '.format(content_link.get('url'), e.code))
                    except urllib.URLError as e:
                        self.logger.exception(e.reason)
                    except:
                        self.logger.warning('FsF-F3-01M : Could not access the resource')
                    else:  # will be executed if there is no exception
                        self.content_identifier.append(content_link)
                        did_output_content.content_identifier_active = True
                        content_list.append(did_output_content)
                else:
                    self.logger.warning('FsF-F3-01M : Object (content) url is empty - {}'.format(content_link))

        else:
            self.logger.warning('FsF-F3-01M : Data (content) identifier is missing.')

        if content_list:
            score += 1
        did_score.earned = score
        if score > 0: # 1 or 2 assumed to be 'pass'
            did_result.test_status = "pass"

        did_output.content = content_list
        did_result.output = did_output
        did_result.score = did_score

        if self.isDebug:
            did_result.test_debug = self.msg_filter.getMessage(did_included_identifier)
        return did_result.to_dict()

    def check_data_access_level(self):
        #Focus on machine readable rights -> URIs only
        #1) http://vocabularies.coar-repositories.org/documentation/access_rights/ check for http://purl.org/coar/access_right
        #2) Eprints AccessRights Vocabulary: check for http://purl.org/eprint/accessRights/
        #3) EU publications access rights check for http://publications.europa.eu/resource/authority/access-right/NON_PUBLIC
        #4) CreativeCommons check for https://creativecommons.org/licenses/
        #5) Openaire Guidelines <dc:rights>info:eu-repo/semantics/openAccess</dc:rights>
        self.count += 1
        access_identifier = 'FsF-A1-01M'
        access_name = FAIRCheck.METRICS.get(access_identifier).get('metric_name')
        access_sc = int(FAIRCheck.METRICS.get(access_identifier).get('total_score'))
        access_score = FAIRResultCommonScore(total=access_sc)
        access_result = DataAccessLevel(self.count, metric_identifier=access_identifier, metric_name=access_name)
        access_output = DataAccessOutput()
        #rights_regex = r'((\/licenses|purl.org\/coar\/access_right|purl\.org\/eprint\/accessRights|europa\.eu\/resource\/authority\/access-right)\/{1}(\S*))'
        rights_regex = r'((creativecommons\.org|purl\.org|\/coar\access_right|purl\.org\/eprint\/accessRights|europa\.eu|\/resource\/authority\/access-right)\/{1}(\S*)|info\:eu-repo\/semantics\/\w+)'

        access_level = None
        access_details = {}
        score = 0
        test_status = "fail"
        exclude = []
        access_rights = self.metadata_merged.get('access_level')
        if access_rights is not None:
            self.logger.info('FsF-A1-01M : Found access rights information in dedicated metadata element')
            if isinstance(access_rights, str):
                access_rights = [access_rights]
            for access_right in access_rights:
                self.logger.info('FsF-A1-01M : Access information specified - {}'.format(access_right))
                if not self.isLicense(access_right, access_identifier):  # exclude license-based text from access_rights
                    rights_match = re.search(rights_regex, access_right, re.IGNORECASE)
                    if rights_match is not None:
                        for right_code, right_status in Mapper.ACCESS_RIGHT_CODES.value.items():
                            if re.search(right_code, rights_match[1], re.IGNORECASE):
                                access_level = right_status
                                access_details['access_condition'] = rights_match[1] #overwrite existing condition
                                self.logger.info('FsF-A1-01M : Access level recognized as ' + str(right_status))
                                break
                        break
                else:
                    self.logger.warning('FsF-A1-01M : Access condition looks like license, therefore the following is ignored - {}'.format(access_right))
                    exclude.append(access_right)
            if not access_details and access_rights:
                access_rights = set(access_rights) - set(exclude)
                if access_rights :
                    access_details['access_condition'] = ', '.join(access_rights)
        else:
            self.logger.warning('FsF-A1-01M : NO access information is available in metadata')
            score = 0

        if access_level is None:
            # fall back - use binary access
            access_free = self.metadata_merged.get('access_free')
            if access_free is not None:
                self.logger.info('FsF-A1-01M : Used \'schema.org/isAccessibleForFree\' to determine the access level (either public or restricted)')
                if access_free: # schema.org: isAccessibleForFree || free
                    access_level = "public"
                else:
                    access_level = "restricted"
                access_details['accessible_free'] = access_free
            #TODO assume access_level = restricted if access_rights provided?

        #if embargoed, publication date must be specified (for now score is not deducted, just outputs warning message)
        if access_level == 'embargoed':
            available_date = self.metadata_merged.get('publication_date')
            if available_date:
                self.logger.info('FsF-A1-01M : Embargoed access, available date - {}'.format(available_date))
                access_details['available_date'] = available_date
            else:
                self.logger.warning('FsF-A1-01M : Embargoed access, available date NOT found')

        if access_level or access_details:
            score = 1
            test_status = "pass"
        #if access_details:
            #score += 1
        #if score > 1:
            #test_status = "pass"

        access_score.earned = score
        access_result.score = access_score
        access_result.test_status = test_status
        if access_level: #must be one of ['public', 'embargoed', 'restricted', 'closed_metadataonly']
            access_output.access_level = access_level
        else:
            self.logger.warning('FsF-A1-01M : Unable to determine the access level')
        access_output.access_details = access_details
        access_result.output = access_output
        if self.isDebug:
            access_result.test_debug = self.msg_filter.getMessage(access_identifier)
        return access_result.to_dict()

    def isLicense (self, value, metric_id):
        islicense = False
        isurl = idutils.is_url(value)
        spdx_html = None
        spdx_osi = None
        if isurl:
            spdx_html, spdx_osi = self.lookup_license_by_url(value, metric_id)
        else:
            spdx_html, spdx_osi = self.lookup_license_by_name(value, metric_id)
        if spdx_html or spdx_osi:
            islicense = True
        return islicense

    # def check_data_access_level_old(self):
    #     #Focus on machine readable rights -> URIs only
    #     #1) http://vocabularies.coar-repositories.org/documentation/access_rights/ check for http://purl.org/coar/access_right
    #     #2) Eprints AccessRights Vocabulary: check for http://purl.org/eprint/accessRights/
    #     #3) EU publications access rights check for http://publications.europa.eu/resource/authority/access-right/NON_PUBLIC
    #     #4) CreativeCommons check for https://creativecommons.org/licenses/
    #     #5) <dc:rights>info:eu-repo/semantics/openAccess</dc:rights>
    #     self.count += 1
    #     access_identifier = 'FsF-A1-01M'
    #     access_name = FAIRCheck.METRICS.get(access_identifier).get('metric_name')
    #     access_sc = int(FAIRCheck.METRICS.get(access_identifier).get('total_score'))
    #     access_score = FAIRResultCommonScore(total=access_sc)
    #     access_result = DataAccessLevel(self.count, metric_identifier=access_identifier, metric_name=access_name)
    #     access_output = DataAccessOutput()
    #     rights_regex = r'((creativecommons\.org\/licenses|purl.org\/coar\/access_right|purl\.org\/eprint\/accessRights|europa\.eu\/resource\/authority\/access-right)\/{1}(\S*))'
    #     access_rights = self.metadata_merged.get('access_level')
    #
    #     if access_rights is not None:
    #         self.logger.info('FsF-A1-01M : Found access rights information in dedicated metadata element')
    #     if isinstance(access_rights, str):
    #         access_rights = [access_rights]
    #     if isinstance(access_rights, bool):
    #         if access_rights:
    #             access_output.access_level = "public"
    #         else:
    #             access_output.access_level = "restricted"
    #         access_output.access_details = {'access_right': {'https://schema.org/isAccessibleForFree': access_rights}}
    #         access_score.earned = 1
    #         access_result.test_status = "pass"
    #     else:
    #         access_licenses = self.metadata_merged.get('license')
    #         if access_licenses is not None:
    #             if isinstance(access_licenses, str):
    #                 access_licenses=[access_licenses]
    #             if access_rights is not None:
    #                 access_licenses.extend(access_rights)
    #             for access_right in access_licenses:
    #                 rights_match = re.search(rights_regex, access_right)
    #                 if rights_match is not None:
    #                     access_result.test_status = "pass"
    #                     for right_code, right_status in Mapper.ACCESS_RIGHT_CODES.value.items():
    #                         if re.search(right_code,rights_match[1]):
    #                             access_output.access_level = right_status
    #                             access_score.earned = 1
    #                             self.logger.info('FsF-A1-01M : Rights information recognized as: '+str(right_status))
    #                             break
    #                     self.logger.info('FsF-A1-01M : Found access rights information in metadata')
    #                     access_output.access_details={'access_right': rights_match[1]}
    #                     break
    #             if access_score.earned==0:
    #                 self.logger.warning('FsF-A1-01M : No rights information is available in metadata')
    #                 access_result.test_status = "fail"
    #                 access_score.earned = 0
    #         else:
    #             self.logger.warning('FsF-A1-01M : No rights or licence information is included in metadata')
    #     access_result.score=access_score
    #     access_result.output=access_output
    #     if self.isDebug:
    #         access_result.test_debug = self.msg_filter.getMessage(access_identifier)
    #     return access_result.to_dict()

    def check_license(self):
        self.count += 1
        license_identifier = 'FsF-R1.1-01M'  # FsF-R1.1-01M: Data Usage Licence
        license_mname = FAIRCheck.METRICS.get(license_identifier).get('metric_name')
        license_sc = int(FAIRCheck.METRICS.get(license_identifier).get('total_score'))
        license_score = FAIRResultCommonScore(total=license_sc)
        license_result = License(id=self.count, metric_identifier=license_identifier, metric_name=license_mname)
        licenses_list = []
        specified_licenses = self.metadata_merged.get('license')
        if specified_licenses is not None:
            if isinstance(specified_licenses, str):  # licenses maybe string or list depending on metadata schemas
                specified_licenses = [specified_licenses]
            for l in specified_licenses:
                license_output = LicenseOutputInner()
                license_output.license = l
                isurl = idutils.is_url(l)
                if isurl:
                    spdx_html, spdx_osi = self.lookup_license_by_url(l, license_identifier)
                else:  # maybe licence name
                    spdx_html, spdx_osi = self.lookup_license_by_name(l, license_identifier)
                if not spdx_html:
                    self.logger.warning('FsF-R1.1-01M : NO SPDX license representation (spdx url, osi_approved) found')
                license_output.details_url = spdx_html
                license_output.osi_approved = spdx_osi
                licenses_list.append(license_output)
            license_result.test_status = "pass"
            license_score.earned = license_sc
        else:
            license_score.earned = 0
            self.logger.warning('FsF-R1.1-01M : NO license information is included in metadata')
        license_result.output = licenses_list
        license_result.score = license_score

        if self.isDebug:
            license_result.test_debug = self.msg_filter.getMessage(license_identifier)
        return license_result.to_dict()

    def lookup_license_by_url(self, u, metric_id):
        self.logger.info('{0} : Search license SPDX details by url - {1}'.format(metric_id, u))
        html_url = None
        isOsiApproved = False
        for item in FAIRCheck.SPDX_LICENSES:
            # u = u.lower()
            # if any(u in v.lower() for v in item.values()):
            seeAlso = item['seeAlso']
            if any(u in v for v in seeAlso):
                self.logger.info('{0} : Found SPDX license representation - {1}'.format(metric_id, item['detailsUrl']))
                # html_url = '.html'.join(item['detailsUrl'].rsplit('.json', 1))
                html_url = item['detailsUrl'].replace(".json", ".html")
                isOsiApproved = item['isOsiApproved']
                break
        return html_url, isOsiApproved

    def lookup_license_by_name(self, lvalue, metric_id):
        # TODO - find simpler way to run fuzzy-based search over dict/json (e.g., regex)
        html_url = None
        isOsiApproved = False
        self.logger.info('{0} : Search license SPDX details by name - {1}'.format(metric_id, lvalue))
        # Levenshtein distance similarity ratio between two license name
        sim = [Levenshtein.ratio(lvalue.lower(), i) for i in FAIRCheck.SPDX_LICENSE_NAMES]
        if max(sim) > 0.85:
            index_max = max(range(len(sim)), key=sim.__getitem__)
            sim_license = FAIRCheck.SPDX_LICENSE_NAMES[index_max]
            found = next((item for item in FAIRCheck.SPDX_LICENSES if item['name'] == sim_license), None)
            self.logger.info('FsF-R1.1-01M: Found SPDX license representation - {}'.format(found['detailsUrl']))
            # html_url = '.html'.join(found['detailsUrl'].rsplit('.json', 1))
            html_url = found['detailsUrl'].replace(".json", ".html")
            isOsiApproved = found['isOsiApproved']
        return html_url, isOsiApproved

    def check_relatedresources(self):
        self.count += 1
        related_identifier = 'FsF-I3-01M'  # FsF-I3-01M: Meaningful links to related entities
        related_mname = FAIRCheck.METRICS.get(related_identifier).get('metric_name')
        related_sc = int(FAIRCheck.METRICS.get(related_identifier).get('total_score'))
        related_score = FAIRResultCommonScore(total=related_sc)
        related_result = RelatedResource(id=self.count, metric_identifier=related_identifier, metric_name=related_mname)
        related_output = IdentifierIncludedOutput()

        #if self.metadata_merged.get('related_resources'):
        if self.related_resources: #TODO include source of relation
            related_output = self.related_resources
            related_result.test_status = 'pass'
            related_score.earned = related_sc

        related_result.score = related_score
        related_result.output = related_output
        if self.isDebug:
            related_result.test_debug = self.msg_filter.getMessage(related_identifier)
        return related_result.to_dict()

    def check_searchable(self):
        self.count += 1
        searchable_identifier = 'FsF-F4-01M'  # FsF-F4-01M: Searchable metadata
        searchable_name = FAIRCheck.METRICS.get(searchable_identifier).get('metric_name')
        searchable_result = Searchable(id=self.count, metric_identifier=searchable_identifier, metric_name=searchable_name)
        searchable_sc = int(FAIRCheck.METRICS.get(searchable_identifier).get('total_score'))
        searchable_score = FAIRResultCommonScore(total=searchable_sc)
        searchable_output = SearchableOutput()
        search_mechanisms = []
        sources_registry = [MetaDataCollector.Sources.SCHEMAORG_NEGOTIATE.value,
                            MetaDataCollector.Sources.DATACITE_JSON.value]
        all = str([e.value for e in MetaDataCollector.Sources]).strip('[]')
        self.logger.info('FsF-F4-01M : Supported metadata retrieval/extraction - {}'.format(all))
        search_engines_support = [MetaDataCollector.Sources.SCHEMAORG_EMBED.value,
                                  MetaDataCollector.Sources.DUBLINCORE.value,
                                  MetaDataCollector.Sources.SIGN_POSTING.value]
        # Check search mechanisms based on sources of metadata extracted.
        search_engine_support_match: List[Any] = list(set(self.metadata_sources).intersection(search_engines_support))
        if search_engine_support_match:
            search_mechanisms.append(
                OutputSearchMechanisms(mechanism='structured data', mechanism_info=search_engine_support_match))
        else:
            self.logger.warning('FsF-F4-01M : Metadata NOT found through - {}'.format(search_engines_support))

        registry_support_match = list(set(self.metadata_sources).intersection(sources_registry))
        if registry_support_match:
            search_mechanisms.append(
                OutputSearchMechanisms(mechanism='metadata registry', mechanism_info=registry_support_match))
        else:
            self.logger.warning('FsF-F4-01M : Metadata NOT found through - {}'.format(sources_registry))
        # TODO (Important) - search via b2find
        length = len(search_mechanisms)
        if length > 0:
            searchable_result.test_status = 'pass'
            if length == 2:
                searchable_score.earned = searchable_sc
            if length == 1:
                searchable_score.earned = searchable_sc - 1
            searchable_result.score = searchable_score
            searchable_output.search_mechanisms = search_mechanisms
            searchable_result.output = searchable_output
        else:
            self.logger.warning('NO search mechanism supported')

        if self.isDebug:
            searchable_result.test_debug = self.msg_filter.getMessage(searchable_identifier)
        return searchable_result.to_dict()

    def check_data_file_format(self):
        #open_formats=['image/apng','text/csv','application/json']
        #TODO: add xml txt csv
        text_format_regex=r'(^text)[\/]|[\/\+](xml|text|json)'
        self.count += 1
        data_file_format_identifier = 'FsF-R1.3-02D'
        data_file_format_name = FAIRCheck.METRICS.get(data_file_format_identifier).get('metric_name')
        data_file_format_sc = int(FAIRCheck.METRICS.get(data_file_format_identifier).get('total_score'))
        data_file_format_score = FAIRResultCommonScore(total=data_file_format_sc)
        data_file_format_result = DataFileFormat(id=self.count, metric_identifier=data_file_format_identifier, metric_name=data_file_format_name)
        data_file_format_output = DataFileFormatOutput()
        data_file_list=[]
        data_file_format_result.score = 0

        #TODO: format may be specified in the metadata. but the data content uri is missing. will this pass the test?
        if not self.content_identifier: #self.content_identifier only includes uris that are accessible
            contents = self.metadata_merged.get('object_content_identifier')
            if contents:
                for c in contents:
                    if c.get('type'):
                        self.logger.info('FsF-R1.3-02D : Object content identifier is missing, but data format specified - {}'.format(c.get('type')))
        #if self.metadata_merged.get('file_format_only'):
            #self.logger.info('FsF-R1.3-02D : Format is specified in data page (through DC.format) - {}'.format(self.metadata_merged.get('file_format_only')))

        if len(self.content_identifier) > 0:
            self.logger.info('FsF-R1.3-02D : Object content identifier is provided, checking file format..')
            for data_file in self.content_identifier:
                data_file_output = DataFileFormatOutputInner()
                preferance_reason=[]
                subject_area=[]
                mime_type=data_file.get('type')
<<<<<<< HEAD
                if data_file.get('url') is not None:
                    if mime_type is None or mime_type in ['application/octet-stream']:
                        # if mime type not given try to guess it based on the file name
                        guessed_mime_type=mimetypes.guess_type(data_file.get('url'))
                        mime_type=guessed_mime_type[0]
                    if mime_type is not None:
                        # FILE FORMAT CHECKS....
                        # check if format is a scientific one:
                        if mime_type in FAIRCheck.SCIENCE_FILE_FORMATS:
                            if FAIRCheck.SCIENCE_FILE_FORMATS.get(mime_type) == 'Generic':
                                subject_area.append('General')
                                preferance_reason.append('generic science format')
                            else:
                                subject_area.append(FAIRCheck.SCIENCE_FILE_FORMATS.get(mime_type))
                                preferance_reason.append('science format')
                            data_file_output.is_preferred_format= True
                            data_file_format_result.test_status = 'pass'
                        # check if long term format
                        if mime_type in FAIRCheck.LONG_TERM_FILE_FORMATS:
                            preferance_reason.append('long term format')
=======
                if mime_type is None or mime_type in ['application/octet-stream']:
                    self.logger.info('FsF-R1.3-02D : Guessing  the type of a file based on its filename or URL - {}'.format(data_file.get('url')))
                    # if mime type not given try to guess it based on the file name
                    guessed_mime_type=mimetypes.guess_type(data_file.get('url'))
                    self.logger.info('FsF-R1.3-02D : Guess return value - {}'.format(guessed_mime_type))
                    mime_type=guessed_mime_type[0] #the return value is a tuple (type, encoding) where type is None if the type can’t be guessed

                if mime_type is None:
                    continue
                else:
                    #check archive&compress media type
                    if mime_type and mime_type in FAIRCheck.ARCHIVE_MIMETYPES:
                        self.logger.warning('FsF-R1.3-02D : Actual file format cannot be determined, archiving/compression format specified - {}'.format(mime_type))

                    #TODO: change output type instead of is_long_term_format etc use:
                    # is_prefered_format: boolean
                    # type: ['long term format','science format']
                    # domain: list of scientific domains, default: 'General'
                    # FILE FORMAT CHECKS....
                    # check if format is a scientific one:
                    if mime_type in FAIRCheck.SCIENCE_FILE_FORMATS:
                        if FAIRCheck.SCIENCE_FILE_FORMATS.get(mime_type) == 'Generic':
>>>>>>> 10b3cf1b
                            subject_area.append('General')
                            data_file_output.is_preferred_format = True
                            data_file_format_result.test_status = 'pass'
                        #check if open format
                        if mime_type in FAIRCheck.OPEN_FILE_FORMATS:
                            preferance_reason.append('open format')
                            subject_area.append('General')
                            data_file_output.is_preferred_format = True
                            data_file_format_result.test_status = 'pass'

                        data_file_output.mime_type=mime_type
                        data_file_output.file_uri=data_file.get('url')
                        data_file_list.append(data_file_output)
                        #generic text/xml/json file check
                        if re.search(text_format_regex,mime_type):
                            preferance_reason.extend(['long term format','open format','generic science format'])
                            subject_area.append('General')
                            data_file_output.is_preferred_format= True
                            data_file_format_result.test_status = 'pass'

                if data_file_format_result.test_status == 'pass':
                    data_file_format_score.earned = 1
                data_file_output.preference_reason=preferance_reason
                data_file_output.subject_areas=subject_area
        else:
            self.logger.info('FsF-R1.3-02D : Could not perform file format checks, no object content identifiers available')
            data_file_format_result.test_status='fail'

        data_file_format_output=data_file_list
        data_file_format_result.output = data_file_format_output
        data_file_format_result.score = data_file_format_score
        if self.isDebug:
            data_file_format_result.test_debug = self.msg_filter.getMessage(data_file_format_identifier)
        return data_file_format_result.to_dict()

    def check_community_metadatastandards(self):
        self.count += 1
        communitystd_identifier = 'FsF-R1.3-01M'  # FsF-R1.3-01M: Community-endorsed metadata
        communitystd_name = FAIRCheck.METRICS.get(communitystd_identifier).get('metric_name')
        communitystd_result = Searchable(id=self.count, metric_identifier=communitystd_identifier, metric_name=communitystd_name)
        communitystd_sc = int(FAIRCheck.METRICS.get(communitystd_identifier).get('total_score'))
        communitystd_score = FAIRResultCommonScore(total=communitystd_sc)

        standards_detected: List[CommunityEndorsedStandardOutputInner] = []
        if self.community_standards:
            for s in self.community_standards:
                standard_found = self.lookup_metadatastandard_by_name(s)
                if standard_found:
                    subject = FAIRCheck.COMMUNITY_STANDARDS.get(standard_found).get('subject_areas')
                    if subject and all(elem == "Multidisciplinary" for elem in subject):
                        self.logger.info('FsF-R1.3-01M : Skipping non-disciplinary standard listed in OAIPMH - {}'.format(s))
                    else:
                        out = CommunityEndorsedStandardOutputInner()
                        out.metadata_standard = s
                        out.subject_areas = FAIRCheck.COMMUNITY_STANDARDS.get(standard_found).get('subject_areas')
                        out.urls = FAIRCheck.COMMUNITY_STANDARDS.get(standard_found).get('urls')
                        standards_detected.append(out)

        if not standards_detected and self.community_standards_uri:
        #use schems declared in oai-pmh end point instead
            self.logger.info(
                '{} : Metadata standards defined in OAI-PMH endpoint - {}'.format('FsF-R1.3-01M', self.community_standards_uri.keys()))
            for k,v in self.community_standards_uri.items():
                out = CommunityEndorsedStandardOutputInner()
                out.metadata_standard = k
                out.urls = v
                standards_detected.append(out)

        if standards_detected:
            communitystd_score.earned = communitystd_sc
            communitystd_result.test_status = 'pass'
        else:
            self.logger.warning('FsF-R1.3-01M : Unable to determine community standard')

        communitystd_result.score = communitystd_score
        communitystd_result.output = standards_detected
        if self.isDebug:
            communitystd_result.test_debug = self.msg_filter.getMessage(communitystd_identifier)
        return communitystd_result.to_dict()

    def lookup_metadatastandard_by_name(self, value):
        found = None
        # get standard name with the highest matching percentage using fuzzywuzzy
        highest = process.extractOne(value, FAIRCheck.COMMUNITY_STANDARDS_NAMES, scorer=fuzz.token_sort_ratio)
        if highest[1] > 80:
            found = highest[0]
        return found

    def check_data_provenance(self):
        data_provenance_identifier = 'FsF-R1.2-01M'
        data_provenance_name = FAIRCheck.METRICS.get(data_provenance_identifier).get('metric_name')
        data_provenance_sc = int(FAIRCheck.METRICS.get(data_provenance_identifier).get('total_score'))
        data_provenance_score = FAIRResultCommonScore(total=data_provenance_sc)
        data_provenance_result = DataProvenance(id=self.count, metric_identifier=data_provenance_identifier,
                                                 metric_name=data_provenance_name)
        data_provenance_output = DataProvenanceOutput()
        score=0
        has_creation_provenance = False
        provenance_elements = []
        provenance_namespaces=['http://www.w3.org/ns/prov#','http://purl.org/pav/']
        provenance_status = 'fail'
<<<<<<< HEAD
        provenance_metadata_output = DataProvenanceOutputInner()
        provenance_metadata_output.provenance_metadata = []
        provenance_metadata_output.is_available = False

        for md in self.metadata_merged:
            if md in Mapper.PROVENANCE_MAPPING.value:
                provenance_metadata_output.is_available = True
                provenance_metadata_output.provenance_metadata.append(
                    { 'prov_o_mapping': Mapper.PROVENANCE_MAPPING.value.get(md),'metadata_element': md,'metadata_value': self.metadata_merged.get(md)}
                )

        relateds = self.metadata_merged.get('related_resources')
        if isinstance(relateds, list):
            for rm in relateds:
                if rm.get('relation_type') in Mapper.PROVENANCE_MAPPING.value:
                    provenance_metadata_output.provenance_metadata.append(
                        {'prov_o_mapping': Mapper.PROVENANCE_MAPPING.value.get(rm.get('relation_type')), 'metadata_element': 'related.'+str(rm.get('relation_type')),
                        'metadata_value': rm.get('related_resource')}
                    )
                #self.logger.info('FsF-R1.2-01M : Found basic creation-related provenance information')
        if provenance_metadata_output.is_available:
            provenance_status = 'pass'
            data_provenance_score = data_provenance_score + 0.5
        data_provenance_output.provenance_metadata_included = provenance_metadata_output
=======
        creation_metadata_output = DataProvenanceOutputInner()
        creation_metadata_output.provenance_metadata = []
        creation_metadata_output.is_available = False

        #creation info
        #TODO extend provenance properties (what,who,when) as declared at https://www.w3.org/TR/prov-dc/
        if 'title' in self.metadata_merged:
            creation_metadata_output.provenance_metadata.append({'title' : self.metadata_merged['title']})
            if 'publication_date' in self.metadata_merged or 'creation_date' in self.metadata_merged:
                if 'creation_date' in self.metadata_merged:
                    creation_metadata_output.provenance_metadata.append({'creation_date' : self.metadata_merged['creation_date']})
                else:
                    creation_metadata_output.provenance_metadata.append({'publication_date' : self.metadata_merged['publication_date']})
                if {'creator','contributor','publisher'}.intersection(set(self.metadata_merged.keys())):
                    creation_metadata_output.is_available=True
                    if 'creator' in self.metadata_merged:
                        #creation_metadata_output.provenance_metadata.append({'creator' : self.metadata_merged['creator'][0]})
                        creation_metadata_output.provenance_metadata.append({'creator' : ', '.join(self.metadata_merged['creator'])})
                    elif 'contributor' in self.metadata_merged:
                        #creation_metadata_output.provenance_metadata.append({'contributor' : self.metadata_merged['contributor'][0]})
                        creation_metadata_output.provenance_metadata.append({'contributor' : ', '.join(self.metadata_merged['contributor'])})
                    else:
                        creation_metadata_output.provenance_metadata.append({'publisher': self.metadata_merged['publisher']})
                provenance_status = 'pass'
                self.logger.info('FsF-R1.2-01M : Found basic creation-related provenance information')
                score=score+0.5
        if score == 0:
            self.logger.warning('FsF-R1.2-01M : Basic creation-related provenance (who, when) NOT found')
        data_provenance_output.creation_provenance_included=creation_metadata_output

        #modification versioning info
        modified_indicators=['modified_date','version', 'provenance_general']
        modified_intersect=list(set(modified_indicators).intersection(self.metadata_merged))
        modified_metadata_output = DataProvenanceOutputInner()
        modified_metadata_output.provenance_metadata = []
        modified_metadata_output.is_available = False
        if len(modified_intersect)>0:
            self.logger.info('FsF-R1.2-01M : Found basic versioning-related provenance information')
            modified_metadata_output.is_available = True
            for modified_element in modified_intersect:
                modified_metadata_output.provenance_metadata.append({modified_element: self.metadata_merged[modified_element]})
            provenance_status = 'pass'
            score=score+0.5
        else:
            self.logger.warning('FsF-R1.2-01M : Data modification/versioning information NOT found.')
        data_provenance_output.modification_provenance_included = modified_metadata_output

        #process, origin derived from relations
        # TODO dc: isPartOf, isReferencedBy, isReplacedBy, isRequiredBy, issued, references
        # TODO: check datacite relations
        # TODO: same relation name may exists in different schemas
        dc_process_indicators = ['hasFormat','hasVersion','isFormatOf','isVersionOf','isReferencedBy','isReplacedBy','references','replaces','source']
        other_process_indicators = ['isPartOf','HasPart','isBasedOn', 'IsContinuedBy','Continues','HasVersion','IsVersionOf','IsPreviousVersionOf','IsNewVersionOf',
                                    'IsVariantFormOf','IsOriginalFormOf', 'IsDerivedFrom', 'IsSourceOf','Obsoletes', 'IsIdenticalTo']
        #process_indicators=['isVersionOf', 'isBasedOn', 'isFormatOf', 'IsNewVersionOf','IsVariantFormOf', 'IsDerivedFrom', 'Obsoletes']
        process_indicators = dc_process_indicators + other_process_indicators
        relations_metadata_output = DataProvenanceOutputInner()
        relations_metadata_output.provenance_metadata = []
        relations_metadata_output.is_available = False
        #if 'related_resources' in self.metadata_merged:
        has_relations=False
        #for rr in self.metadata_merged['related_resources']:
        for rr in self.related_resources:
            if rr.get('relation_type') in process_indicators:
                has_relations=True
                relations_metadata_output.provenance_metadata.append({rr.get('relation_type') : rr.get('related_resource')})
        if has_relations:
            relations_metadata_output.is_available = True
            score=score+0.5
            self.logger.info('FsF-R1.2-01M : Found basic process-related provenance information')
        data_provenance_output.provenance_relations_included = relations_metadata_output
>>>>>>> 10b3cf1b

        #structured provenance metadata available
        structured_metadata_output = DataProvenanceOutputInner()
        structured_metadata_output.provenance_metadata = []
        structured_metadata_output.is_available = False
        used_provenance_namespace = list(set(provenance_namespaces).intersection(set(self.namespace_uri)))
        if used_provenance_namespace:
            score=score+0.5
            structured_metadata_output.is_available = True
            for used_prov_ns in used_provenance_namespace:
                structured_metadata_output.provenance_metadata.append({'namespace': used_prov_ns})
            self.logger.info('FsF-R1.2-01M : Found use of dedicated provenance ontologies')
        data_provenance_output.structured_provenance_available = structured_metadata_output

        data_provenance_result.test_status=provenance_status
        data_provenance_score.earned = score
        data_provenance_result.output = data_provenance_output
        data_provenance_result.score = data_provenance_score
        if self.isDebug:
            data_provenance_result.test_debug = self.msg_filter.getMessage(data_provenance_identifier)
        return data_provenance_result.to_dict()

    # def check_data_content_metadata_old(self):
    #     #initially verification is restricted to the first file:
    #     data_content_metadata_identifier = 'FsF-R1-01MD'
    #     data_content_metadata_name = FAIRCheck.METRICS.get(data_content_metadata_identifier).get('metric_name')
    #     data_content_metadata_sc = int(FAIRCheck.METRICS.get(data_content_metadata_identifier).get('total_score'))
    #     data_content_metadata_score = FAIRResultCommonScore(total=data_content_metadata_sc)
    #     data_content_metadata_result = DataContentMetadata(id=self.count, metric_identifier=data_content_metadata_identifier, metric_name=data_content_metadata_name)
    #     data_content_metadata_output = DataContentMetadataOutput()
    #     data_content_metadata_output.data_content_descriptor=[]
    #     #download the last content object for testing content vs. metadata matching
    #     test_data_content_text = ''
    #     if isinstance(self.content_identifier, list):
    #         content_uris = [d['url'] for d in self.content_identifier if 'url' in d]
    #         self.logger.info('FsF-R1-01MD : Data content URI(s) specified - {}'.format(content_uris))
    #         if len(self.content_identifier) > 0:
    #             test_data_content_url = self.content_identifier[-1].get('url')
    #             self.logger.info('FsF-R1-01MD : Content URI that will be analyzed - {}'.format(test_data_content_url))
    #             try:
    #                 r = requests.get(test_data_content_url)
    #                 if r.status_code == 200:
    #                     test_data_content_text = r.text
    #             except:
    #                 self.logger.warning('FsF-R1-01MD : Could not download content object')
    #
    #     if self.metadata_merged.get('object_content_identifier') is not None:
    #         #check file type and size descriptors
    #         for data_object in self.metadata_merged.get('object_content_identifier'):
    #             fileinfoscore = 0
    #             if data_object.get('type') is not None and data_object.get('size') is not None:
    #                 self.logger.info('FsF-R1-01MD : Found file type and size info as content decriptor for: '+str(data_object.get('url')))
    #                 data_content_metadata_output.has_content_descriptors = True
    #                 data_content_metadata_result.test_status = 'pass'
    #                 fileinfoscore = 0.5
    #                 data_content_filetype_inner = DataContentMetadataOutputInner()
    #                 data_content_filetype_inner.descriptor_type = 'file type'
    #                 data_content_filetype_inner.descriptor_name = data_object.get('type')
    #                 data_content_metadata_output.data_content_descriptor.append(data_content_filetype_inner)
    #                 data_content_filesize_inner = DataContentMetadataOutputInner()
    #                 data_content_filesize_inner.descriptor_type = 'file size'
    #                 data_content_filesize_inner.descriptor_name = data_object.get('size')
    #                 data_content_metadata_output.data_content_descriptor.append(data_content_filesize_inner)
    #                 if data_object.get('header_content_type') == data_object.get('type'):
    #                     data_content_filetype_inner.matchescontent = True
    #                     fileinfoscore = 1
    #             else:
    #                 self.logger.warning('FsF-R1-01MD : No file type and size info available for: '+str(data_object.get('url')))
    #
    #         data_content_metadata_score.earned = fileinfoscore
    #                 #check measured variables
    #         if 'measured_variable' in self.metadata_merged:
    #             self.logger.info('FsF-R1-01MD : Found measured variables or observations (aka parameters) as content descriptor')
    #             variablescore = 1
    #             data_content_metadata_result.test_status = 'pass'
    #             data_content_metadata_output.has_content_descriptors= True
    #
    #             for variable in self.metadata_merged['measured_variable']:
    #                 data_content_metadata_inner = DataContentMetadataOutputInner()
    #                 data_content_metadata_inner.descriptor_name=variable
    #                 data_content_metadata_inner.descriptor_type='measured_variable'
    #
    #                 if variable in test_data_content_text:
    #                     self.logger.info('FsF-R1-01MD : Measured variables in metadata also found in file content')
    #                     data_content_metadata_inner.matchescontent = True
    #                     variablescore = 2
    #                 data_content_metadata_output.data_content_descriptor.append(data_content_metadata_inner)
    #             data_content_metadata_score.earned = data_content_metadata_score.earned + variablescore
    #         else:
    #             self.logger.warning('FsF-R1-01MD : No measured variables or observations (aka parameters) found as content descriptor')
    #     else:
    #         self.logger.warning('FsF-R1-01MD : No object content available to perform the test')
    #
    #     data_content_metadata_result.score = data_content_metadata_score
    #
    #     if self.isDebug:
    #         data_content_metadata_result.test_debug = self.msg_filter.getMessage(data_content_metadata_identifier)
    #     data_content_metadata_result.output=data_content_metadata_output
    #
    #     return data_content_metadata_result.to_dict()

    def check_data_content_metadata(self):
        data_content_metadata_identifier = 'FsF-R1-01MD'
        data_content_metadata_name = FAIRCheck.METRICS.get(data_content_metadata_identifier).get('metric_name')
        data_content_metadata_sc = int(FAIRCheck.METRICS.get(data_content_metadata_identifier).get('total_score'))
        data_content_metadata_score = FAIRResultCommonScore(total=data_content_metadata_sc)
        data_content_metadata_result = DataContentMetadata(id=self.count, metric_identifier=data_content_metadata_identifier, metric_name=data_content_metadata_name)
        data_content_metadata_output = DataContentMetadataOutput()
        data_content_descriptors = []
        test_data_content_text = None
        test_data_content_url = None
        test_status = 'fail'
        score = 0

        # 1. check resource type #TODO: resource type collection might be classified as 'dataset'
        resource_type = self.metadata_merged.get('object_type')
        if resource_type:
            self.logger.info('FsF-R1-01MD : Resource type specified - {}'.format(resource_type))
            data_content_metadata_output.object_type = resource_type
            score += 1
        else:
            self.logger.warning('FsF-R1-01MD : NO resource type specified ')

        # 2. initially verification is restricted to the first file and only use object content uri that is accessible (self.content_identifier)
        if isinstance(self.content_identifier, list):
            content_uris = [d['url'] for d in self.content_identifier if 'url' in d]
            if len(self.content_identifier) > 0:
                self.logger.info('FsF-R1-01MD : Data content URI(s) specified - {}'.format(content_uris))
                test_data_content_url = self.content_identifier[-1].get('url')
                self.logger.info('FsF-R1-01MD : Selected content file to be analyzed - {}'.format(test_data_content_url))
                try:
                    # Use Tika to parse the file
                    parsedFile = parser.from_file(test_data_content_url)
                    status = parsedFile.get("status")
                    #metadata_contenttype = parsedFile.get("metadata").get('Content-Type').split(';')
                    #if metadata_contenttype:
                        #content_type = metadata_contenttype[0]
                    # Extract the text content from the parsed file and convert to string
                    self.logger.info('{0} : File request status code {1}'.format(data_content_metadata_identifier, status))
                    parsed_content = parsedFile["content"]
                    test_data_content_text = str(parsed_content)
                    # Escape any slash # test_data_content_text = parsed_content.replace('\\', '\\\\').replace('"', '\\"')
                    if test_data_content_text:
                        parsed_files = parsedFile.get("metadata").get('resourceName')
                        self.logger.info('FsF-R1-01MD : Succesfully parsed data file(s) - {}'.format(parsed_files))
                except Exception as e:
                    self.logger.warning('{0} : Could not retrive/parse content object - {1}'.format(data_content_metadata_identifier, e))
            else:
                self.logger.warning('FsF-R1-01MD : NO object content available to perform file descriptors (type and size) tests')

        # 3. check file type and size descriptors of parsed data file only (ref:test_data_content_url)
        if test_data_content_url:
            descriptors = ['type','size']  # default keys ['url', 'type', 'size', 'profile', 'header_content_type', 'header_content_length']
            data_object = next(item for item in self.metadata_merged.get('object_content_identifier') if item["url"] == test_data_content_url)
            for d in descriptors:
                type = 'file '+ d
                if d in data_object.keys() and data_object.get(d):
                    descriptor = type
                    descriptor_value = data_object.get(d)
                    matches_content = False
                    if data_object.get('header_content_type') == data_object.get('type'):  #TODO: variation of mime type (text/tsv vs text/tab-separated-values)
                        matches_content = True
                        score += 1
                    data_content_filetype_inner = DataContentMetadataOutputInner()
                    data_content_filetype_inner.descriptor = descriptor
                    data_content_filetype_inner.descriptor_value = descriptor_value
                    data_content_filetype_inner.matches_content = matches_content
                    data_content_descriptors.append(data_content_filetype_inner)
                else:
                    self.logger.warning('{0} : NO {1} info available'.format(data_content_metadata_identifier, type))

        #4. check if varibles specified in the data file
        is_variable_scored = False
        if self.metadata_merged.get('measured_variable'):
            self.logger.info('FsF-R1-01MD : Found measured variables or observations (aka parameters) as content descriptor')
            if test_data_content_text:
                for variable in self.metadata_merged['measured_variable']:
                    variable_metadata_inner = DataContentMetadataOutputInner()
                    variable_metadata_inner.descriptor = 'measured_variable'
                    variable_metadata_inner.descriptor_value = variable
                    if variable in test_data_content_text: #TODO use rapidfuzz (fuzzy search)
                        self.logger.info('FsF-R1-01MD : Measured variable found in file content - {}'.format(variable))
                        variable_metadata_inner.matches_content = True
                        if not is_variable_scored: # only increase once
                            score += 1
                            is_variable_scored = True
                    data_content_descriptors.append(variable_metadata_inner)
        else:
            self.logger.warning('FsF-R1-01MD : NO measured variables found in metadata, skip \'measured_variable\' test.')

        if score >= data_content_metadata_sc/2: # more than half of total score, consider the test as pass
            test_status = 'pass'
        data_content_metadata_output.data_content_descriptor = data_content_descriptors
        data_content_metadata_result.output = data_content_metadata_output
        data_content_metadata_score.earned = score
        data_content_metadata_result.score = data_content_metadata_score
        data_content_metadata_result.test_status = test_status
        if self.isDebug:
            data_content_metadata_result.test_debug = self.msg_filter.getMessage(data_content_metadata_identifier)
        return data_content_metadata_result.to_dict()

    def check_formal_metadata(self):
        self.count += 1
        formal_meta_identifier = 'FsF-I1-01M'
        formal_meta_name = FAIRCheck.METRICS.get(formal_meta_identifier).get('metric_name')
        formal_meta_sc = int(FAIRCheck.METRICS.get(formal_meta_identifier).get('total_score'))
        formal_meta_score = FAIRResultCommonScore(total=formal_meta_sc)
        formal_meta_result = DataProvenance(id=self.count, metric_identifier=formal_meta_identifier, metric_name=formal_meta_name)

        outputs = []
        score = 0
        test_status = 'fail'
        search_values = [self.pid_url, self.landing_url, self.metadata_merged.get('title')]
        search_values= [str(x) for x in search_values if x is not None]
        # note: 'source' allowed values = ["typed_link", "content_negotiate", "structured_data", "sparql_endpoint"]

        #1. light-weight check (structured_data), expected keys from extruct ['json-ld','rdfa']
        self.logger.info('{0} : Check of structured data (RDF serialization) embedded in the data page'.format(formal_meta_identifier))
        if MetaDataCollector.Sources.SCHEMAORG_EMBED.value in self.metadata_sources:
            outputs.append(FormalMetadataOutputInner(serialization_format='JSON-LD', source='structured_data', is_metadata_found=True))
            self.logger.info('{0} : RDF Serialization found in the data page - {1}'.format(formal_meta_identifier, 'JSON-LD'))
            score += 1
        else:
            if self.extruct:
                if 'rdfa' in self.extruct.keys():
                    self.logger.info('{0} : RDF Serialization found in the data page - {1}'.format(formal_meta_identifier, 'RDFa'))
                    self.logger.info('{0} : Searching \'proxy\' values in RDFa representation - {1}'.format(formal_meta_identifier, search_values))
                    rdfa_doc = str(self.extruct.get('rdfa')).lower()
                    for s in search_values:
                        #  takes in the shortest string (s) and the matches with all substrings of the other string (rdfa_doc)
                        partial_ratio = fuzz.partial_ratio(s.lower(), rdfa_doc)
                        if partial_ratio > 70: # heuristic score
                            self.logger.info('{0} : RDFa document seems to represent the data object, proxy found'.format(formal_meta_identifier))
                            outputs.append(FormalMetadataOutputInner(serialization_format='RDFa', source='structured_data', is_metadata_found=True))
                            score += 1
                            break
        if len(outputs)==0:
            self.logger.info('{0} : NO structured data (RDF serialization) embedded in the data page'.format(formal_meta_identifier))

        # 2. hard check (typed-link, content negotiate, sparql endpoint)
        # 2a. in the object page, you may find a <link rel="alternate" type="application/rdf+xml" … />
        # 2b.content negotiate
        formalExists = False
        self.logger.info('{0} : Check if RDF-based typed link included'.format(formal_meta_identifier))
        if MetaDataCollector.Sources.RDF_SIGN_POSTING.value in self.metadata_sources:
            contenttype = self.rdf_collector.get_content_type()
            self.logger.info('{0} : RDF graph retrieved, content type - {1}'.format(formal_meta_identifier, contenttype))
            outputs.append(FormalMetadataOutputInner(serialization_format=contenttype, source='typed_link', is_metadata_found=True))
            score += 1
            formalExists = True
        else:
            self.logger.info('{0} : NO RDF-based typed link found'.format(formal_meta_identifier))
            self.logger.info('{0} : Check if RDF metadata available through content negotiation'.format(formal_meta_identifier))
            if MetaDataCollector.Sources.LINKED_DATA.value in self.metadata_sources:
                contenttype = self.rdf_collector.get_content_type()
                self.logger.info(
                    '{0} : RDF graph retrieved, content type - {1}'.format(formal_meta_identifier, contenttype))
                outputs.append(FormalMetadataOutputInner(serialization_format=contenttype, source='content_negotiate',
                                                         is_metadata_found=True))
                score += 1
                formalExists = True
            else:
                self.logger.info('{0} : NO RDF metadata available through content negotiation'.format(formal_meta_identifier))

        # 2c. try to retrieve via sparql endpoint (if available)
        if not formalExists:
            #self.logger.info('{0} : Check if SPARQL endpoint is available'.format(formal_meta_identifier))
            #self.sparql_endpoint = 'http://data.archaeologydataservice.ac.uk/sparql/repositories/archives' #test endpoint
            # self.sparql_endpoint = 'http://data.archaeologydataservice.ac.uk/query/' #test web sparql form
            #self.pid_url = 'http://data.archaeologydataservice.ac.uk/10.5284/1000011' #test uri
            # self.sparql_endpoint = 'https://meta.icos-cp.eu/sparqlclient/' #test endpoint
            # self.pid_url = 'https://meta.icos-cp.eu/objects/9ri1elaogsTv9LQFLNTfDNXm' #test uri
            if self.sparql_endpoint:
                self.logger.info('{0} : SPARQL endpoint found - {1}'.format(formal_meta_identifier, self.sparql_endpoint))
                sparql_provider = SPARQLMetadataProvider(endpoint=self.sparql_endpoint, logger=self.logger,metric_id=formal_meta_identifier)
                query = "CONSTRUCT {{?dataURI ?property ?value}} where {{ VALUES ?dataURI {{ <{}> }} ?dataURI ?property ?value }}".format(self.pid_url)
                self.logger.info('{0} : Executing SPARQL - {1}'.format(formal_meta_identifier, query))
                rdfgraph, contenttype = sparql_provider.getMetadata(query)
                if rdfgraph:
                    outputs.append(
                        FormalMetadataOutputInner(serialization_format=contenttype, source='sparql_endpoint', is_metadata_found=True))
                    score += 1
                    self.namespace_uri.extend(sparql_provider.getNamespaces())
                else:
                    self.logger.warning('{0} : NO RDF metadata retrieved through the sparql endpoint'.format(formal_meta_identifier))
            else:
                self.logger.warning('{0} : NO SPARQL endpoint found through re3data based on the object URI provided'.format(formal_meta_identifier))

        if score > 0:
            test_status = 'pass'
        formal_meta_result.test_status = test_status
        formal_meta_score.earned = score
        formal_meta_result.score = formal_meta_score
        formal_meta_result.output = outputs
        if self.isDebug:
            formal_meta_result.test_debug = self.msg_filter.getMessage(formal_meta_identifier)
        return formal_meta_result.to_dict()

    def check_semantic_vocabulary(self):
        self.count += 1
        semanticvocab_identifier = 'FsF-I1-02M'
        semanticvocab_name = FAIRCheck.METRICS.get(semanticvocab_identifier).get('metric_name')
        semanticvocab_sc = int(FAIRCheck.METRICS.get(semanticvocab_identifier).get('total_score'))
        semanticvocab_score = FAIRResultCommonScore(total=semanticvocab_sc)
        semanticvocab_result = DataProvenance(id=self.count, metric_identifier=semanticvocab_identifier, metric_name=semanticvocab_name)

        #remove duplicates
        self.namespace_uri = list(set(self.namespace_uri))
        self.namespace_uri = [x.strip() for x in self.namespace_uri]
        self.logger.info('{0} : Number of vocabulary namespaces extracted from all RDF-based metadata - {1}'.format(semanticvocab_identifier, len(self.namespace_uri)))

        # exclude white list
        excluded = []
        for n in self.namespace_uri:
            for i in self.DEFAULT_NAMESPACES:
                if n.startswith(i):
                    excluded.append(n)
        self.namespace_uri[:] = [x for x in self.namespace_uri if x not in excluded]
        if excluded:
            self.logger.info('{0} : Default vocabulary namespace(s) excluded - {1}'.format(semanticvocab_identifier, excluded))

        outputs = []
        score = 0
        test_status = 'fail'
        # test if exists in imported list, and the namespace is assumed to be active as it is tested during the LOD import.
        if self.namespace_uri:
            lod_namespaces = [d['namespace'] for d in self.VOCAB_NAMESPACES if 'namespace' in d]
            exists = list(set(lod_namespaces) & set(self.namespace_uri))
            self.logger.info(
                '{0} : Check the remaining namespace(s) exists in LOD - {1}'.format(semanticvocab_identifier, exists))
            if exists:
                score = semanticvocab_sc
                self.logger.info('{0} : Namespace matches found - {1}'.format(semanticvocab_identifier, exists))
                for e in exists:
                    outputs.append(SemanticVocabularyOutputInner(namespace=e, is_namespace_active=True))
            else:
                self.logger.warning('{0} : NO vocabulary namespace match is found'.format(semanticvocab_identifier))

            not_exists = [x for x in self.namespace_uri if x not in exists]
            if not_exists:
                self.logger.warning('{0} : Vocabulary namespace (s) specified but no match is found in LOD reference list - {1}'.format(semanticvocab_identifier, not_exists))
        else:
            self.logger.warning('{0} : NO namespaces of semantic vocabularies found in the metadata'.format(semanticvocab_identifier))

        if score > 0:
            test_status = 'pass'
        semanticvocab_result.test_status = test_status
        semanticvocab_result.earned = score
        semanticvocab_result.score = semanticvocab_score
        semanticvocab_result.output = outputs
        if self.isDebug:
            semanticvocab_result.test_debug = self.msg_filter.getMessage(semanticvocab_identifier)
        return semanticvocab_result.to_dict()
<|MERGE_RESOLUTION|>--- conflicted
+++ resolved
@@ -21,13 +21,8 @@
 from fuji_server.helper.metadata_collector_dublincore import MetaDataCollectorDublinCore
 from fuji_server.helper.metadata_collector_rdf import MetaDataCollectorRdf
 from fuji_server.helper.metadata_collector_schemaorg import MetaDataCollectorSchemaOrg
-<<<<<<< HEAD
-from fuji_server.helper.metadata_collector_sparql import MetaDataCollectorSparql
 # from fuji_server.helper.metadata_harvester_oai import OAIMetadataHarvesters
 from fuji_server.helper.metadata_collector_xml import MetaDataCollectorXML
-from fuji_server.helper.metadata_harvester_oai import OAIMetadataHarvester
-=======
->>>>>>> 10b3cf1b
 from fuji_server.helper.metadata_mapper import Mapper
 from fuji_server.helper.metadata_provider_oai import OAIMetadataProvider
 from fuji_server.helper.metadata_provider_sparql import SPARQLMetadataProvider
@@ -74,7 +69,8 @@
         self.namespace_uri=[]
         self.reference_elements = Mapper.REFERENCE_METADATA_LIST.value.copy()  # all metadata elements required for FUJI metrics
         self.related_resources = []
-        self.test_data_content_text = None# a helper to check metadata against content
+       # self.test_data_content_text = None# a helper to check metadata against content
+        self.rdf_graph = None
         self.sparql_endpoint = None
         self.rdf_collector = None
         if self.isDebug:
@@ -270,7 +266,7 @@
         else:
             self.logger.info('FsF-F2-01M : Schema.org metadata UNAVAILABLE')
 
-        #========= retrieve dublin core embedded in html page =========
+        # ========= retrieve dublin core embedded in html page =========
         if self.reference_elements:
             dc_collector = MetaDataCollectorDublinCore(loggerinst=self.logger, sourcemetadata=self.landing_html,
                                                        mapping=Mapper.DC_MAPPING)
@@ -310,7 +306,7 @@
                 #handle relative paths
                 if href.startswith('/'):
                     href=self.landing_origin+href
-                datalinks.append({'type':'embedded','url': href, 'type': l.attrib.get('type'), 'rel': l.attrib.get('rel'), 'profile': l.attrib.get('formats')})
+                datalinks.append({'url': href, 'type': l.attrib.get('type'), 'rel': l.attrib.get('rel'), 'profile': l.attrib.get('format')})
         return datalinks
 
     def get_guessed_xml_link(self):
@@ -353,17 +349,14 @@
         else:
             self.logger.info('FsF-F2-01M : Not a PID, therefore Datacite metadata (json) not requested.')
 
-<<<<<<< HEAD
+        found_metadata_link = False
+        typed_metadata_links = self.get_html_typed_links(rel='alternate')
         found_metadata_link =False
         typed_metadata_links = self.get_html_typed_links(rel='alternate')
         guessed_metadata_link = self.get_guessed_xml_link()
         if guessed_metadata_link is not None:
             typed_metadata_links.append(guessed_metadata_link)
 
-=======
-        found_metadata_link = False
-        typed_metadata_links = self.get_html_typed_links(rel='alternate')
->>>>>>> 10b3cf1b
         for metadata_link in typed_metadata_links:
             if metadata_link['type'] in ['application/rdf+xml','text/n3','text/ttl','application/ld+json']:
                 self.logger.info('FsF-F2-01M : Found Typed Links in HTML Header linking to RDF Metadata ('+str(metadata_link['type']+')'))
@@ -399,6 +392,7 @@
         if self.reference_elements:
             self.logger.debug('Reference metadata elements NOT FOUND - {}'.format(self.reference_elements))
             # TODO (Important) - search via b2find
+
         else:
             self.logger.debug('FsF-F2-01M : ALL reference metadata elements available')
 
@@ -869,13 +863,24 @@
                 preferance_reason=[]
                 subject_area=[]
                 mime_type=data_file.get('type')
-<<<<<<< HEAD
                 if data_file.get('url') is not None:
                     if mime_type is None or mime_type in ['application/octet-stream']:
+                        self.logger.info('FsF-R1.3-02D : Guessing  the type of a file based on its filename or URL - {}'.format(data_file.get('url')))
                         # if mime type not given try to guess it based on the file name
                         guessed_mime_type=mimetypes.guess_type(data_file.get('url'))
-                        mime_type=guessed_mime_type[0]
-                    if mime_type is not None:
+                        self.logger.info('FsF-R1.3-02D : Guess return value - {}'.format(guessed_mime_type))
+                        mime_type=guessed_mime_type[0] #the return value is a tuple (type, encoding) where type is None if the type can’t be guessed
+                    if mime_type is None:
+                        continue
+                    else:
+                        #check archive&compress media type
+                        if mime_type and mime_type in FAIRCheck.ARCHIVE_MIMETYPES:
+                            self.logger.warning('FsF-R1.3-02D : Actual file format cannot be determined, archiving/compression format specified - {}'.format(mime_type))
+
+                        #TODO: change output type instead of is_long_term_format etc use:
+                        # is_prefered_format: boolean
+                        # type: ['long term format','science format']
+                        # domain: list of scientific domains, default: 'General'
                         # FILE FORMAT CHECKS....
                         # check if format is a scientific one:
                         if mime_type in FAIRCheck.SCIENCE_FILE_FORMATS:
@@ -890,30 +895,6 @@
                         # check if long term format
                         if mime_type in FAIRCheck.LONG_TERM_FILE_FORMATS:
                             preferance_reason.append('long term format')
-=======
-                if mime_type is None or mime_type in ['application/octet-stream']:
-                    self.logger.info('FsF-R1.3-02D : Guessing  the type of a file based on its filename or URL - {}'.format(data_file.get('url')))
-                    # if mime type not given try to guess it based on the file name
-                    guessed_mime_type=mimetypes.guess_type(data_file.get('url'))
-                    self.logger.info('FsF-R1.3-02D : Guess return value - {}'.format(guessed_mime_type))
-                    mime_type=guessed_mime_type[0] #the return value is a tuple (type, encoding) where type is None if the type can’t be guessed
-
-                if mime_type is None:
-                    continue
-                else:
-                    #check archive&compress media type
-                    if mime_type and mime_type in FAIRCheck.ARCHIVE_MIMETYPES:
-                        self.logger.warning('FsF-R1.3-02D : Actual file format cannot be determined, archiving/compression format specified - {}'.format(mime_type))
-
-                    #TODO: change output type instead of is_long_term_format etc use:
-                    # is_prefered_format: boolean
-                    # type: ['long term format','science format']
-                    # domain: list of scientific domains, default: 'General'
-                    # FILE FORMAT CHECKS....
-                    # check if format is a scientific one:
-                    if mime_type in FAIRCheck.SCIENCE_FILE_FORMATS:
-                        if FAIRCheck.SCIENCE_FILE_FORMATS.get(mime_type) == 'Generic':
->>>>>>> 10b3cf1b
                             subject_area.append('General')
                             data_file_output.is_preferred_format = True
                             data_file_format_result.test_status = 'pass'
@@ -935,7 +916,7 @@
                             data_file_format_result.test_status = 'pass'
 
                 if data_file_format_result.test_status == 'pass':
-                    data_file_format_score.earned = 1
+                    data_file_format_result.score = 1
                 data_file_output.preference_reason=preferance_reason
                 data_file_output.subject_areas=subject_area
         else:
@@ -1015,7 +996,6 @@
         provenance_elements = []
         provenance_namespaces=['http://www.w3.org/ns/prov#','http://purl.org/pav/']
         provenance_status = 'fail'
-<<<<<<< HEAD
         provenance_metadata_output = DataProvenanceOutputInner()
         provenance_metadata_output.provenance_metadata = []
         provenance_metadata_output.is_available = False
@@ -1040,79 +1020,6 @@
             provenance_status = 'pass'
             data_provenance_score = data_provenance_score + 0.5
         data_provenance_output.provenance_metadata_included = provenance_metadata_output
-=======
-        creation_metadata_output = DataProvenanceOutputInner()
-        creation_metadata_output.provenance_metadata = []
-        creation_metadata_output.is_available = False
-
-        #creation info
-        #TODO extend provenance properties (what,who,when) as declared at https://www.w3.org/TR/prov-dc/
-        if 'title' in self.metadata_merged:
-            creation_metadata_output.provenance_metadata.append({'title' : self.metadata_merged['title']})
-            if 'publication_date' in self.metadata_merged or 'creation_date' in self.metadata_merged:
-                if 'creation_date' in self.metadata_merged:
-                    creation_metadata_output.provenance_metadata.append({'creation_date' : self.metadata_merged['creation_date']})
-                else:
-                    creation_metadata_output.provenance_metadata.append({'publication_date' : self.metadata_merged['publication_date']})
-                if {'creator','contributor','publisher'}.intersection(set(self.metadata_merged.keys())):
-                    creation_metadata_output.is_available=True
-                    if 'creator' in self.metadata_merged:
-                        #creation_metadata_output.provenance_metadata.append({'creator' : self.metadata_merged['creator'][0]})
-                        creation_metadata_output.provenance_metadata.append({'creator' : ', '.join(self.metadata_merged['creator'])})
-                    elif 'contributor' in self.metadata_merged:
-                        #creation_metadata_output.provenance_metadata.append({'contributor' : self.metadata_merged['contributor'][0]})
-                        creation_metadata_output.provenance_metadata.append({'contributor' : ', '.join(self.metadata_merged['contributor'])})
-                    else:
-                        creation_metadata_output.provenance_metadata.append({'publisher': self.metadata_merged['publisher']})
-                provenance_status = 'pass'
-                self.logger.info('FsF-R1.2-01M : Found basic creation-related provenance information')
-                score=score+0.5
-        if score == 0:
-            self.logger.warning('FsF-R1.2-01M : Basic creation-related provenance (who, when) NOT found')
-        data_provenance_output.creation_provenance_included=creation_metadata_output
-
-        #modification versioning info
-        modified_indicators=['modified_date','version', 'provenance_general']
-        modified_intersect=list(set(modified_indicators).intersection(self.metadata_merged))
-        modified_metadata_output = DataProvenanceOutputInner()
-        modified_metadata_output.provenance_metadata = []
-        modified_metadata_output.is_available = False
-        if len(modified_intersect)>0:
-            self.logger.info('FsF-R1.2-01M : Found basic versioning-related provenance information')
-            modified_metadata_output.is_available = True
-            for modified_element in modified_intersect:
-                modified_metadata_output.provenance_metadata.append({modified_element: self.metadata_merged[modified_element]})
-            provenance_status = 'pass'
-            score=score+0.5
-        else:
-            self.logger.warning('FsF-R1.2-01M : Data modification/versioning information NOT found.')
-        data_provenance_output.modification_provenance_included = modified_metadata_output
-
-        #process, origin derived from relations
-        # TODO dc: isPartOf, isReferencedBy, isReplacedBy, isRequiredBy, issued, references
-        # TODO: check datacite relations
-        # TODO: same relation name may exists in different schemas
-        dc_process_indicators = ['hasFormat','hasVersion','isFormatOf','isVersionOf','isReferencedBy','isReplacedBy','references','replaces','source']
-        other_process_indicators = ['isPartOf','HasPart','isBasedOn', 'IsContinuedBy','Continues','HasVersion','IsVersionOf','IsPreviousVersionOf','IsNewVersionOf',
-                                    'IsVariantFormOf','IsOriginalFormOf', 'IsDerivedFrom', 'IsSourceOf','Obsoletes', 'IsIdenticalTo']
-        #process_indicators=['isVersionOf', 'isBasedOn', 'isFormatOf', 'IsNewVersionOf','IsVariantFormOf', 'IsDerivedFrom', 'Obsoletes']
-        process_indicators = dc_process_indicators + other_process_indicators
-        relations_metadata_output = DataProvenanceOutputInner()
-        relations_metadata_output.provenance_metadata = []
-        relations_metadata_output.is_available = False
-        #if 'related_resources' in self.metadata_merged:
-        has_relations=False
-        #for rr in self.metadata_merged['related_resources']:
-        for rr in self.related_resources:
-            if rr.get('relation_type') in process_indicators:
-                has_relations=True
-                relations_metadata_output.provenance_metadata.append({rr.get('relation_type') : rr.get('related_resource')})
-        if has_relations:
-            relations_metadata_output.is_available = True
-            score=score+0.5
-            self.logger.info('FsF-R1.2-01M : Found basic process-related provenance information')
-        data_provenance_output.provenance_relations_included = relations_metadata_output
->>>>>>> 10b3cf1b
 
         #structured provenance metadata available
         structured_metadata_output = DataProvenanceOutputInner()
@@ -1133,6 +1040,7 @@
         data_provenance_result.score = data_provenance_score
         if self.isDebug:
             data_provenance_result.test_debug = self.msg_filter.getMessage(data_provenance_identifier)
+
         return data_provenance_result.to_dict()
 
     # def check_data_content_metadata_old(self):
