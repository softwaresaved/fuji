--- conflicted
+++ resolved
@@ -1007,7 +1007,8 @@
         provenance_elements = []
         provenance_namespaces=['http://www.w3.org/ns/prov#','http://purl.org/pav/']
         provenance_status = 'fail'
-<<<<<<< HEAD
+
+        
         provenance_metadata_output = DataProvenanceOutputInner()
         provenance_metadata_output.provenance_metadata = []
         provenance_metadata_output.is_available = False
@@ -1032,79 +1033,7 @@
             provenance_status = 'pass'
             score=score+1
         data_provenance_output.provenance_metadata_included = provenance_metadata_output
-=======
-        creation_metadata_output = DataProvenanceOutputInner()
-        creation_metadata_output.provenance_metadata = []
-        creation_metadata_output.is_available = False
-
-        #creation info
-        #TODO extend provenance properties (what,who,when) as declared at https://www.w3.org/TR/prov-dc/
-        if 'title' in self.metadata_merged:
-            creation_metadata_output.provenance_metadata.append({'title' : self.metadata_merged['title']})
-            if 'publication_date' in self.metadata_merged or 'creation_date' in self.metadata_merged:
-                if 'creation_date' in self.metadata_merged:
-                    creation_metadata_output.provenance_metadata.append({'creation_date' : self.metadata_merged['creation_date']})
-                else:
-                    creation_metadata_output.provenance_metadata.append({'publication_date' : self.metadata_merged['publication_date']})
-                if {'creator','contributor','publisher'}.intersection(set(self.metadata_merged.keys())):
-                    creation_metadata_output.is_available=True
-                    if 'creator' in self.metadata_merged:
-                        #creation_metadata_output.provenance_metadata.append({'creator' : self.metadata_merged['creator'][0]})
-                        creation_metadata_output.provenance_metadata.append({'creator' : ', '.join(self.metadata_merged['creator'])})
-                    elif 'contributor' in self.metadata_merged:
-                        #creation_metadata_output.provenance_metadata.append({'contributor' : self.metadata_merged['contributor'][0]})
-                        creation_metadata_output.provenance_metadata.append({'contributor' : ', '.join(self.metadata_merged['contributor'])})
-                    else:
-                        creation_metadata_output.provenance_metadata.append({'publisher': self.metadata_merged['publisher']})
-                #provenance_status = 'pass'
-                self.logger.info('FsF-R1.2-01M : Found basic creation-related provenance information')
-                score=score+0.5
-        if score == 0:
-            self.logger.warning('FsF-R1.2-01M : Basic creation-related provenance (who, when) NOT found')
-        data_provenance_output.creation_provenance_included=creation_metadata_output
-
-        #modification versioning info
-        modified_indicators=['modified_date','version', 'provenance_general']
-        modified_intersect=list(set(modified_indicators).intersection(self.metadata_merged))
-        modified_metadata_output = DataProvenanceOutputInner()
-        modified_metadata_output.provenance_metadata = []
-        modified_metadata_output.is_available = False
-        if len(modified_intersect)>0:
-            self.logger.info('FsF-R1.2-01M : Found basic versioning-related provenance information')
-            modified_metadata_output.is_available = True
-            for modified_element in modified_intersect:
-                modified_metadata_output.provenance_metadata.append({modified_element: self.metadata_merged[modified_element]})
-            #provenance_status = 'pass'
-            score=score+0.5
-        else:
-            self.logger.warning('FsF-R1.2-01M : Data modification/versioning information NOT found.')
-        data_provenance_output.modification_provenance_included = modified_metadata_output
-
-        #process, origin derived from relations
-        # TODO dc: isPartOf, isReferencedBy, isReplacedBy, isRequiredBy, issued, references
-        # TODO: check datacite relations
-        # TODO: same relation name may exists in different schemas
-        dc_process_indicators = ['hasFormat','hasVersion','isFormatOf','isVersionOf','isReferencedBy','isReplacedBy','references','replaces','source']
-        other_process_indicators = ['isPartOf','HasPart','isBasedOn', 'IsContinuedBy','Continues','HasVersion','IsVersionOf','IsPreviousVersionOf','IsNewVersionOf',
-                                    'IsVariantFormOf','IsOriginalFormOf', 'IsDerivedFrom', 'IsSourceOf','Obsoletes', 'IsIdenticalTo']
-        #process_indicators=['isVersionOf', 'isBasedOn', 'isFormatOf', 'IsNewVersionOf','IsVariantFormOf', 'IsDerivedFrom', 'Obsoletes']
-        process_indicators = dc_process_indicators + other_process_indicators
-        relations_metadata_output = DataProvenanceOutputInner()
-        relations_metadata_output.provenance_metadata = []
-        relations_metadata_output.is_available = False
-        #if 'related_resources' in self.metadata_merged:
-        has_relations=False
-        #for rr in self.metadata_merged['related_resources']:
-        for rr in self.related_resources:
-            if rr.get('relation_type') in process_indicators:
-                has_relations=True
-                relations_metadata_output.provenance_metadata.append({rr.get('relation_type') : rr.get('related_resource')})
-        if has_relations:
-            relations_metadata_output.is_available = True
-            score=score+0.5
-            self.logger.info('FsF-R1.2-01M : Found basic process-related provenance information')
-        data_provenance_output.provenance_relations_included = relations_metadata_output
->>>>>>> 776bd5fc
+
 
         #structured provenance metadata available
         structured_metadata_output = DataProvenanceOutputInner()
