--- conflicted
+++ resolved
@@ -46,12 +46,9 @@
         self.metadata_sources = []
         self.isDebug = test_debug
         self.metadata_merged = {}
-<<<<<<< HEAD
         self.content_identifier=[]
-=======
         self.community_standards = []
         self.community_standards_uri = []
->>>>>>> 675d41a9
         self.reference_elements = Mapper.REFERENCE_METADATA_LIST.value.copy()  # all metadata elements required for FUJI metrics
         if self.isDebug:
             self.msg_filter = MessageFilter()
@@ -171,19 +168,17 @@
             self.retrieve_metadata_external()
         self.logger.info('FsF-F2-01M : Type of object described by the metadata - {}'.format(
             self.metadata_merged.get('object_type')))
-<<<<<<< HEAD
+
         # retrieve re3metadata based on pid specified
-        self.retrieve_re3data()
+        # self.retrieve_re3data()
 
         # validate and instatiate oai-pmh harvester if the endpoint is valie
         # if self.oaipmh_endpoint:
         # if (self.uri_validator(self.oaipmh_endpoint)) and self.pid_url:
         # self.oaipmh_harvester = OAIMetadataHarvesters(endpoint=self.oaipmh_endpoint, resourceidentifier=self.pid_url)
-=======
 
         # detect api and standards
         self.retrieve_apis_standards()
->>>>>>> 675d41a9
 
     def retrieve_apis_standards(self):
         client_id = self.metadata_merged.get('datacite_client')
@@ -624,7 +619,6 @@
             searchable_result.test_debug = self.msg_filter.getMessage(searchable_identifier)
         return searchable_result.to_dict()
 
-<<<<<<< HEAD
     def check_data_file_format(self):
         open_formats=['image/apng','text/csv','application/json']
         open_format_regex=r'text\/.+'
@@ -661,7 +655,7 @@
             data_file_format_result.test_debug = self.msg_filter.getMessage(data_file_format_identifier)
 
         return data_file_format_result.to_dict()
-=======
+
     def check_community_metadatastandards(self):
         self.count += 1
         communitystd_identifier = 'FsF-R1.3-01M'  # FsF-R1.3-01M: Community-endorsed metadata
@@ -703,4 +697,3 @@
         # get standard name with the highest matching percentage using fuzzywuzzy
         highest = process.extractOne(value, FAIRCheck.COMMUNITY_STANDARDS_NAMES)
         return highest[0]
->>>>>>> 675d41a9
