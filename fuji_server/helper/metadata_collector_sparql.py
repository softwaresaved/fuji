--- conflicted
+++ resolved
@@ -28,7 +28,7 @@
             self.logger.info('FsF-F2-01M : Found RDF Graph')
             # TODO: set credit score for being valid RDF
             # TODO: since its valid RDF aka semantic representation, make sure FsF-I1-01M is passed and scored
-<<<<<<< HEAD
+
             if rdflib.term.URIRef('http://www.w3.org/ns/dcat#') in dict(list(rdf_response.namespaces())).values():
                 self.logger.info('FsF-F2-01M : RDF Graph seems to contain DCAT metadata elements')
                 rdf_metadata = self.get_dcat_metadata(rdf_response)
@@ -93,8 +93,6 @@
             dcat_metadata['object_content_identifier'].append({'url':str(durl),'type':str(dtype), 'size':dsize})
             #TODO: add provenance metadata retrieval
         return dcat_metadata
-=======
             #rdf_meta.query(self.metadata_mapping.value)
-            print(rdf_meta)
-        return None
->>>>>>> 675d41a9
+            #print(rdf_meta)
+        #return None