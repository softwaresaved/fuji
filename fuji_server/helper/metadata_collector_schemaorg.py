import logging

import jmespath
from fuji_server.helper.metadata_collector import MetaDataCollector
from fuji_server.helper.request_helper import RequestHelper, AcceptTypes


class MetaDataCollectorSchemaOrg (MetaDataCollector):
    source_name=None
    def __init__(self, sourcemetadata, mapping, loggerinst, ispid, pidurl):
        self.is_pid = ispid
        self.pid_url = pidurl
        super().__init__(logger=loggerinst, mapping=mapping, sourcemetadata=sourcemetadata)

    def parse_metadata(self):
        jsnld_metadata = {}
        ext_meta=None
        if self.source_metadata:
            self.source_name = self.getEnumSourceNames().SCHEMAORG_EMBED.value
            ext_meta = self.source_metadata[0]
        else:
            if self.is_pid:
                self.source_name = self.getEnumSourceNames().SCHEMAORG_NEGOTIATE.value
                # TODO (IMPORTANT) PID agency may support Schema.org in JSON-LD
                # TODO (IMPORTANT) validate schema.org
                # fallback, request (doi) metadata specified in schema.org JSON-LD
                requestHelper: RequestHelper = RequestHelper(self.pid_url, self.logger)
                requestHelper.setAcceptType(AcceptTypes.schemaorg)
                ext_meta = requestHelper.content_negotiate('FsF-F2-01M')

        if ext_meta:
            self.logger.info('FsF-F2-01M : Extract metadata from {}'.format(self.source_name))
            # TODO check syntax - not ending with /, type and @type
            # TODO (important) extend mapping to detect other pids (link to related entities)?
            # TODO replace check_context_type list context comparison by regex
            check_context_type =  ["Dataset", "Collection"]
            try:
<<<<<<< HEAD
                if str(ext_meta['@context']).find('://schema.org') > -1:
                    if ext_meta['@type'] in check_context_type:
                        self.namespaces.append('http://schema.org/')
                        jsnld_metadata = jmespath.search(self.metadata_mapping.value, ext_meta)
                        if jsnld_metadata['creator'] is None:
                            first = jsnld_metadata['creator_first']
                            last = jsnld_metadata['creator_last']
                            if isinstance(first, list) and isinstance(last, list):
                                if len(first) == len(last):
                                    names = [i + " " + j for i, j in zip(first, last)]
                                    jsnld_metadata['creator'] = names
                            else:
                                jsnld_metadata['creator'] = [first + " " + last]
                    else:
                        self.logger.info('FsF-F2-01M : Found JSON-LD schema.org but record is not of type "Dataset"')
                else:
                    self.logger.info('FsF-F2-01M : Found JSON-LD but seems not to be a schema.org object')
=======
                if ext_meta['@context'] in check_context_type['@context'] and ext_meta['@type'] in check_context_type[
                    "@type"]:
                    self.namespaces.append('http://schema.org/')
                    jsnld_metadata = jmespath.search(self.metadata_mapping.value, ext_meta)
                    # TODO all properties with null values extracted through jmespath should be excluded
                    if jsnld_metadata['creator'] is None:
                        first = jsnld_metadata['creator_first']
                        last = jsnld_metadata['creator_last']
                        if isinstance(first, list) and isinstance(last, list):
                            if len(first) == len(last):
                                names = [i + " " + j for i, j in zip(first, last)]
                                jsnld_metadata['creator'] = names
                        else:
                            jsnld_metadata['creator'] = [first + " " + last]
                    # filter out None values of related_resources
                    if jsnld_metadata['related_resources']:
                        relateds =  [d for d in jsnld_metadata['related_resources'] if d['related_resource'] is not None]
                        if relateds:
                            jsnld_metadata['related_resources'] = relateds
                            self.logger.info('FsF-I3-01M : {0} related resource(s) extracted from {1}'.format(
                                len(jsnld_metadata['related_resources']), self.source_name))
                        else:
                            del jsnld_metadata['related_resources']
                            self.logger.info('FsF-I3-01M : No related resource(s) found in Schema.org metadata')
                else:
                    self.logger.info('FsF-F2-01M : Found JSON-LD schema.org but record is not of type "Dataset"')
>>>>>>> 5b8fa0d5
            except Exception as err:
                self.logger.info('FsF-F2-01M : Failed to parse JSON-LD schema.org - {}'.format(err))

        return self.source_name, jsnld_metadata<|MERGE_RESOLUTION|>--- conflicted
+++ resolved
@@ -35,25 +35,6 @@
             # TODO replace check_context_type list context comparison by regex
             check_context_type =  ["Dataset", "Collection"]
             try:
-<<<<<<< HEAD
-                if str(ext_meta['@context']).find('://schema.org') > -1:
-                    if ext_meta['@type'] in check_context_type:
-                        self.namespaces.append('http://schema.org/')
-                        jsnld_metadata = jmespath.search(self.metadata_mapping.value, ext_meta)
-                        if jsnld_metadata['creator'] is None:
-                            first = jsnld_metadata['creator_first']
-                            last = jsnld_metadata['creator_last']
-                            if isinstance(first, list) and isinstance(last, list):
-                                if len(first) == len(last):
-                                    names = [i + " " + j for i, j in zip(first, last)]
-                                    jsnld_metadata['creator'] = names
-                            else:
-                                jsnld_metadata['creator'] = [first + " " + last]
-                    else:
-                        self.logger.info('FsF-F2-01M : Found JSON-LD schema.org but record is not of type "Dataset"')
-                else:
-                    self.logger.info('FsF-F2-01M : Found JSON-LD but seems not to be a schema.org object')
-=======
                 if ext_meta['@context'] in check_context_type['@context'] and ext_meta['@type'] in check_context_type[
                     "@type"]:
                     self.namespaces.append('http://schema.org/')
@@ -80,7 +61,6 @@
                             self.logger.info('FsF-I3-01M : No related resource(s) found in Schema.org metadata')
                 else:
                     self.logger.info('FsF-F2-01M : Found JSON-LD schema.org but record is not of type "Dataset"')
->>>>>>> 5b8fa0d5
             except Exception as err:
                 self.logger.info('FsF-F2-01M : Failed to parse JSON-LD schema.org - {}'.format(err))
 
