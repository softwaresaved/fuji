--- conflicted
+++ resolved
@@ -62,7 +62,6 @@
                     content_type = self.http_response.headers["Content-Type"]
                     #TODO content type is sometimes wrongly given.. try to infer the type from request
                     if content_type is not None:
-<<<<<<< HEAD
                         if 'text/plain' in content_type:
                             self.logger.info('%s : Plain text has been responded as content type!' % metric_id)
                             #try to find type by url
@@ -98,27 +97,6 @@
                                             self.parse_response  = self.parse_rdf(self.http_response.text, content_type)
                                             break
 
-
-=======
-                        content_type = content_type.split(";", 1)[0]
-                        while (True):
-                            for at in AcceptTypes: #e.g., at.name = html, at.value = 'text/html, application/xhtml+xml'
-                                if content_type in at.value:
-                                    if at.name == 'html':
-                                        self.logger.info('%s : Found HTML page!' % metric_id)
-                                        self.parse_response  = self.parse_html(self.http_response.text)
-                                        break
-                                    if at.name == 'xml':
-                                        self.parse_response  = self.http_response
-                                        break
-                                    if at.name in {'schemaorg', 'json', 'jsonld', 'datacite_json'}:
-                                        self.parse_response  = self.http_response.json()
-                                        # result = json.loads(response.text)
-                                        break
-                                    if at.name in {'rdf', 'jsonld', 'rdfjson', 'ntriples', 'rdfxml', 'turtle'}:
-                                        self.parse_response  = self.parse_rdf(self.http_response.text, content_type)
-                                        break
->>>>>>> 675d41a9
                                     # TODO (IMPORTANT) how to handle the rest e.g., text/plain, specify result type
                                 break
                # else:
