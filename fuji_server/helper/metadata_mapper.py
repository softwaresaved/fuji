--- conflicted
+++ resolved
@@ -1,4 +1,3 @@
-# -*- coding: utf-8 -*-
 # MIT License
 #
 # Copyright (c) 2020 PANGAEA (https://www.pangaea.de/)
@@ -23,115 +22,59 @@
 
 from enum import Enum
 
-
 class Mapper(Enum):
     ## ============================ CONFIGURATIONS ============================ ##
     # List of PIDS e.g. those listed in datacite schema
-    VALID_PIDS = [
-        'ark', 'arxiv', 'bioproject', 'biosample', 'doi', 'ensembl', 'genome', 'gnd', 'handle', 'lsid', 'pmid', 'pmcid',
-        'purl', 'refseq', 'sra', 'uniprot', 'urn'
-    ]
+    VALID_PIDS = ['ark','arxiv','bioproject','biosample','doi', 'ensembl','genome','gnd','handle','lsid','pmid','pmcid','purl', 'refseq','sra','uniprot','urn']
 
     #identifiers.org pattern
     #TODO: check if this is needed.. if so ..complete and add check to FAIRcheck
-    IDENTIFIERS_PIDS = r'https://identifiers.org/[provider_code/]namespace:accession'
+    IDENTIFIERS_PIDS=r'https://identifiers.org/[provider_code/]namespace:accession'
 
     #CMMI capability maturity levels
     MATURITY_LEVELS = {0: 'incomplete', 1: 'initial', 2: 'moderate', 3: 'advanced'}
+
 
     # reference metadata elements (used by FUJI)
     #['creator','license','related_resources'] --> list type
     # datacite_client --> retrieve re3data records
     # TODO include data types of all reference elements
-    REFERENCE_METADATA_LIST = [
-        'object_identifier', 'creator', 'title', 'publisher', 'publication_date', 'summary', 'keywords',
-        'object_content_identifier', 'access_level', 'access_free', 'policy', 'related_resources', 'provenance_general',
-        'measured_variable', 'method', 'creation_date', 'contributor', 'version', 'license', 'data_file_format',
-        'file_format_only', 'object_type', 'data_size', 'datacite_client', 'modified_date', 'created_date',
-        'right_holder', 'object_size'
-    ]
+    REFERENCE_METADATA_LIST = ['object_identifier', 'creator', 'title', 'publisher', 'publication_date', 'summary', 'keywords',
+                 'object_content_identifier', 'access_level', 'access_free','policy','related_resources','provenance_general',
+                 'measured_variable', 'method', 'creation_date', 'contributor','version', 'license','data_file_format', 'file_format_only',
+                 'object_type', 'data_size','datacite_client', 'modified_date','created_date','right_holder', 'object_size']
 
     # core metadata elements (FsF-F2-01M)
-    REQUIRED_CORE_METADATA = [
-        'creator', 'title', 'publisher', 'publication_date', 'summary', 'keywords', 'object_identifier', 'object_type'
-    ]
+    REQUIRED_CORE_METADATA = ['creator', 'title', 'publisher', 'publication_date', 'summary', 'keywords','object_identifier','object_type']
+
 
     ## ============================ METADATA MAPPINGS ============================ ##
     #https://www.dublincore.org/webinars/2015/openaire_guidelines_promoting_repositories_interoperability_and_supporting_open_access_funder_mandates/slides.pdf
-    ACCESS_RIGHT_CODES = {
-        'creativecommons': 'public',
-        'creative commons': 'public',
-        'c_abf2': 'public',
-        'c_f1cf': 'embargoed',
-        'c_16ec': 'restricted',
-        'c_14cb': 'metadataonly',
-        'OpenAccess': 'public',
-        'ClosedAccess': 'closed',
-        'RestrictedAccess': 'restricted',
-        'NON_PUBLIC': 'restricted',
-        'OP_DATPRO': 'embargoed',
-        'PUBLIC': 'public',
-        'RESTRICTED': 'restricted',
-        'SENSITIVE': 'restricted',
-        'embargoedAccess': 'embargoed'
-    }
+    ACCESS_RIGHT_CODES = {'creativecommons': 'public', 'creative commons': 'public',
+                    'c_abf2': 'public', 'c_f1cf': 'embargoed', 'c_16ec': 'restricted', 'c_14cb': 'metadataonly',
+                    'OpenAccess': 'public', 'ClosedAccess': 'closed', 'RestrictedAccess': 'restricted',
+                    'NON_PUBLIC': 'restricted', 'OP_DATPRO': 'embargoed', 'PUBLIC': 'public',
+                    'RESTRICTED': 'restricted', 'SENSITIVE': 'restricted', 'embargoedAccess':'embargoed'
+                    }
 
     #https://en.wikipedia.org/wiki/List_of_archive_formats#cite_ref-MIME_type_2-3
     # only consider mime types registered with IANA: https://www.iana.org/assignments/media-types/media-types.xhtml
-    ARCHIVE_COMPRESS_MIMETYPES = [
-        'application/gzip', 'application/zstd', 'application/octet-stream', 'application/vnd.ms-cab-compressed',
-        'application/zip', 'application/x-gzip'
-    ]
+    ARCHIVE_COMPRESS_MIMETYPES =['application/gzip','application/zstd','application/octet-stream','application/vnd.ms-cab-compressed','application/zip','application/x-gzip']
 
     # https://www.dublincore.org/specifications/dublin-core/dcmi-terms/
     # dc: rights, dcterm: accessRights, rightsHolder?
     # license: Recommended practice is to identify the license document with a URI. If this is not possible or feasible, a literal value that identifies the license may be provided.
-    DC_MAPPING = {
-        'object_identifier':
-        'identifier',
-        'creator':
-        'creator',
-        'title':
-        'title',
-        'contributor':
-        'contributor',
-        'publisher':
-        'publisher',
-        'publication_date': ['date', 'available', 'issued'],
-        'summary':
-        'abstract',
-        'keywords':
-        'subject',
-        'object_type':
-        'type',
-        'modified_date':
-        'modified',
-        'created_date':
-        'created',
-        'license':
-        'license',
-        'file_format_only':
-        'format',
-        'access_level': ['rights', 'accessRights'],
-        'date_available':
-        'available',
-        'provenance_general':
-        'provenance',
-        'related_resources': [
-            'relation', 'source', 'references', 'hasVersion', 'isReferencedBy', 'isVersionOf', 'hasVersion', 'replaces',
-            'requires', 'conformsTo', 'hasFormat', 'hasPart', 'isPartOf', 'isReplacedBy', 'isRequiredBy'
-        ]
-    }
+    DC_MAPPING = {'object_identifier': 'identifier', 'creator': 'creator', 'title': 'title', 'contributor' : 'contributor',
+              'publisher': 'publisher', 'publication_date': ['date','available', 'issued'], 'summary': 'abstract',
+              'keywords': 'subject', 'object_type': 'type','modified_date': 'modified','created_date' : 'created',
+              'license': 'license', 'file_format_only': 'format', 'access_level':['rights','accessRights'],
+                  'date_available':'available','provenance_general':'provenance',
+                'related_resources':['relation','source','references','hasVersion','isReferencedBy','isVersionOf','hasVersion','replaces','requires','conformsTo','hasFormat','hasPart','isPartOf','isReplacedBy','isRequiredBy']}
 
     # https://ogp.me/
     # og:url ->The canonical URL of your object that will be used as its permanent ID in the graph (assume this is fuji:object_indentifier)
-    OG_MAPPING = {
-        'title': 'og:title',
-        'object_identifier': 'og:url',
-        'summary': 'og:description',
-        'object_type': 'og:type',
-        'publisher': 'og:site_name'
-    }
+    OG_MAPPING = {'title': 'og:title', 'object_identifier': 'og:url', 'summary': 'og:description',
+              'object_type': 'og:type', 'publisher': 'og:site_name'}
 
     # Schema.org
     # conditionsOfAccess, usageInfo?, isAccessibleForFree
@@ -179,31 +122,13 @@
                         'accepted_date: dates[?dateType == \'Accepted\'].date,' \
                         'submitted_date: dates[?dateType == \'Submitted\'].date,' \
                         'object_content_identifier:  {url: contentUrl} , access_level: rightsList[*].rightsUri || rightsList[*].rights }'
-    #'related_resources: relatedIdentifiers[*].[relatedIdentifier,relationType]}'
-
-    PROVENANCE_MAPPING = {
-        'contributor': 'prov:wasAttributedTo',
-        'creator': 'prov:wasAttributedTo',
-        'publisher': 'prov:wasAttributedTo',
-        'right_holder': 'prov:wasAttributedTo',
-        'created_date': 'prov:generatedAtTime',
-        'publication_date': 'prov:generatedAtTime',
-        'accepted_date': 'prov:generatedAtTime',
-        'submitted_date': 'prov:generatedAtTime',
-        'modified_date': 'prov:generatedAtTime',
-        'hasFormat': 'prov:alternateOf',
-        'isFormatOf': 'prov:alternateOf',
-        'isVersionOf': 'prov:wasRevisionOf',
-        'isNewVersionOf': 'prov:wasRevisionOf',
-        'isReferencedBy': 'prov:hadDerivation',
-        'isReplacedBy': 'prov:wasRevisionOf',
-        'References': 'prov:wasDerivedFrom',
-        'IsDerivedFrom': 'prov:wasDerivedFrom',
-        'isBasedOn': 'prov:hadPrimarySource',
-        'hasVersion': 'prov:hadRevision',
-        'Obsoletes': 'prov:wasRevisionOf',
-        'Replaces': 'prov:wasDerivedFrom'
-    }
+                        #'related_resources: relatedIdentifiers[*].[relatedIdentifier,relationType]}'
+
+    PROVENANCE_MAPPING = {'contributor':'prov:wasAttributedTo', 'creator':'prov:wasAttributedTo', 'publisher':'prov:wasAttributedTo', 'right_holder':'prov:wasAttributedTo','created_date':'prov:generatedAtTime', 'publication_date':'prov:generatedAtTime',
+                          'accepted_date':'prov:generatedAtTime' ,'submitted_date':'prov:generatedAtTime' ,'modified_date':'prov:generatedAtTime',
+                          'hasFormat' :'prov:alternateOf', 'isFormatOf':'prov:alternateOf','isVersionOf':'prov:wasRevisionOf','isNewVersionOf':'prov:wasRevisionOf',
+                          'isReferencedBy':'prov:hadDerivation', 'isReplacedBy':'prov:wasRevisionOf', 'References': 'prov:wasDerivedFrom','IsDerivedFrom': 'prov:wasDerivedFrom',
+                          'isBasedOn':'prov:hadPrimarySource','hasVersion':'prov:hadRevision','Obsoletes':'prov:wasRevisionOf','Replaces':'prov:wasDerivedFrom'}
 
     GENERIC_SPARQL = """
             PREFIX dct: <http://purl.org/dc/terms/>
@@ -238,338 +163,94 @@
     # content identifiers: object_content_identifier_url, object_content_identifier_size, object_content_identifier_type (should have same length)
     # attributes: must be indicated like this: tag@@attribute
 
-    XML_MAPPING_DUBLIN_CORE = {
-        'title': {
-            'path': './{*}title'
-        },
-        'creator': {
-            'path': './{*}creator'
-        },
-        'contributor': {
-            'path': './{*}contributor'
-        },
-        'keywords': {
-            'path': './{*}subject'
-        },
-        'summary': {
-            'path': './{*}description'
-        },
-        'publisher': {
-            'path': './{*}publisher'
-        },
-        'keywords': {
-            'path': './{*}subject'
-        },
-        'publication_date': {
-            'path': ['./{*}date', './{*}available', './{*}issued']
-        },
-        'created_date': {
-            'path': './{*}created'
-        },
-        'object_identifier': {
-            'path': './{*}identifier'
-        },
-        'related_resource': {
-            'path': [
-                './{*}related', './{*}source', './{*}references', './{*}hasVersion', './{*}isReferencedBy',
-                './{*}isVersionOf', './{*}hasVersion', './{*}replaces', './{*}requires', './{*}conformsTo',
-                './{*}hasFormat', './{*}hasPart', './{*}isPartOf', './{*}isReplacedBy', './{*}isRequiredBy'
-            ]
-        },
-        'license': {
-            'path': './{*}license'
-        },
-        'access_level': {
-            'path': ['./{*}rights', './{*}accessRights']
-        },
-        'object_type': {
-            'path': './{*}type'
-        },
-        'provenance_general': {
-            'path': './{*}provenance'
-        }
-    }
+    XML_MAPPING_DUBLIN_CORE ={'title': {'path': './{*}title'},
+     'creator': {'path': './{*}creator'},
+     'contributor': {'path': './{*}contributor'},
+     'keywords': {'path': './{*}subject'},
+     'summary': {'path': './{*}description'},
+     'publisher': {'path': './{*}publisher'},
+     'keywords':{'path': './{*}subject'},
+     'publication_date': {'path': ['./{*}date', './{*}available','./{*}issued']},
+     'created_date': {'path': './{*}created'},
+     'object_identifier': {'path': './{*}identifier'},
+     'related_resource': {'path': [
+         './{*}related',
+         './{*}source',
+         './{*}references',
+         './{*}hasVersion',
+         './{*}isReferencedBy',
+         './{*}isVersionOf',
+         './{*}hasVersion',
+         './{*}replaces',
+         './{*}requires',
+         './{*}conformsTo',
+         './{*}hasFormat',
+         './{*}hasPart',
+         './{*}isPartOf',
+         './{*}isReplacedBy',
+         './{*}isRequiredBy'
+     ]},
+     'license': {'path': './{*}license'},
+     'access_level': {'path': ['./{*}rights','./{*}accessRights']},
+     'object_type': {'path': './{*}type'},
+     'provenance_general': {'path': './{*}provenance'}
+     }
 
     XML_MAPPING_DATACITE = {
-        'title': {
-            'path': './{*}titles/{*}title'
-        },
-        'creator': {
-            'path': './{*}creators/{*}creator/{*}creatorName'
-        },
-        'contributor': {
-            'path': './{*}contributors/{*}contributorName'
-        },
-        'publication_date': {
-            'path': './{*}publicationYear'
-        },
-        'keywords': {
-            'path': './{*}subjects/{*}subject'
-        },
-        'object_identifier': {
-            'path': './{*}identifier'
-        },
-        'publisher': {
-            'path': './{*}publisher'
-        },
-        'summary': {
-            'path': './{*}descriptions/{*}description'
-        },
-        'object_type': {
-            'path': './{*}resourceType@@resourceTypeGeneral'
-        },
-        'related_resource': {
-            'path': './{*}relatedIdentifiers/{*}relatedIdentifier'
-        },
-        'related_resource_type': {
-            'path': './{*}relatedIdentifiers/{*}relatedIdentifier@@relationType'
-        },
-        'license': {
-            'path': ['./{*}rightsList/{*}rights', './{*}rightsList/{*}rights@@rightsURI']
-        },
-        'access_level': {
-            'path': ['./{*}rightsList/{*}rights', './{*}rightsList/{*}rights@@rightsURI']
-        }
+        'title': {'path': './{*}titles/{*}title'},
+        'creator': {'path': './{*}creators/{*}creator/{*}creatorName'},
+        'contributor':{'path': './{*}contributors/{*}contributorName'},
+        'publication_date':{'path':'./{*}publicationYear'},
+        'keywords': {'path': './{*}subjects/{*}subject'},
+        'object_identifier': {'path':'./{*}identifier'},
+        'publisher':{'path':'./{*}publisher'},
+        'summary': {'path': './{*}descriptions/{*}description'},
+        'object_type':{'path': './{*}resourceType@@resourceTypeGeneral'},
+        'related_resource': {'path':'./{*}relatedIdentifiers/{*}relatedIdentifier'},
+        'related_resource_type': {'path': './{*}relatedIdentifiers/{*}relatedIdentifier@@relationType'},
+        'license': {'path': ['./{*}rightsList/{*}rights','./{*}rightsList/{*}rights@@rightsURI']},
+        'access_level': {'path': ['./{*}rightsList/{*}rights', './{*}rightsList/{*}rights@@rightsURI']}
     }
 
     XML_MAPPING_METS = {
-        'publisher': {
-            'path': './{*}metsHdr/{*}agent[@ROLE="CREATOR"]/{*}name'
-        },
-        'object_content_identifier_url': {
-            'path': './{*}fileSec/{*}fileGrp/{*}file/{*}FLocat@@xlink:href'
-        },
-        'object_content_identifier_type': {
-            'path': './{*}fileSec/{*}fileGrp/{*}file@@MIMETYPE'
-        }
-    }
-
-    XML_MAPPING_MODS = {
-        'title': {
-            'path': './{*}titleInfo/{*}title'
-        },
-        'creator': {
-            'path': [
-                "./{*}name/{*}role[{*}roleTerm='Creator']/../{*}namePart[1]",
-                "./{*}name/{*}role[{*}roleTerm='Author']/../{*}namePart[1]"
-            ]
-        },
-        'publisher': {
-            'path': './{*}originInfo/{*}publisher'
-        },
-        'object_identifier': {
-            'path': './{*}identifier'
-        },
-        'publication_date': {
-            'path': './{*}originInfo/{*}dateCreated'
-        },
-        'related_resource': {
-            'path': ['./{*}relatedItem/{*}recordInfo/{*}recordIdentifier', './{*}relatedItem/{*}identifier']
-        },
-        'related_resource_type': {
-            'path': ['./{*}relatedItem@@type', './{*}relatedItem@@type']
-        },
-        'keywords': {
-            'path': './{*}subject/{*}topic'
-        },
-        'summary': {
-            'path': './{*}abstract'
-        },
-        'object_type': {
-            'path': './{*}typeOfResource'
-        },
-        'access_level': {
-            'path': ['./{*}accessCondition', './{*}accessCondition@@type', './{*}accessCondition@@href']
-        },
-        'license': {
-            'path': ['./{*}accessCondition', './{*}accessCondition@@type', './{*}accessCondition@@href']
-        }
-    }
-
-    XML_MAPPING_EML = {
-        'title': {
-            'path': './{*}dataset/{*}title'
-        },
-        'object_identifier': {
-            'path': ['./{*}dataset/{*}alternateIdentifier', './/@@packageId']
-        },
-        'creator': {
-            'path': './{*}dataset/{*}individualName/{*}surName'
-        },
-        'contributor': {
-            'path': './{*}dataset/{*}associatedParty/{*}surName'
-        },
-        'publication_date': {
-            'path': './{*}dataset/{*}pubDate'
-        },
-        'keywords': {
-            'path': './{*}dataset/{*}keywordSet/{*}keyword'
-        },
-        'summary': {
-            'path': './{*}dataset/{*}abstract/{*}para'
-        },
-        'publisher': {
-            'path': './{*}dataset/{*}publisher/{*}organizationName'
-        },
-        'measured_variable': {
-            'path': './/{*}additionalMetadata/{*}metadata/{*}variableName'
-        },
-        'license': {
-            'path': [
-                './{*}dataset/{*}intellectualRights/{*}para',
-                '{*}dataset/{*}intellectualRights/{*}section/{*}para/{*}value'
-            ]
-        },
-        'object_content_identifier_url': {
-            'path': [
-                './{*}dataset/{*}dataTable/{*}physical/{*}distribution/{*}online/{*}url',
-                './/{*}dataset/{*}distribution/{*}online/{*}url'
-            ]
-        },
-        'object_content_identifier_size': {
-            'path': './{*}dataset/{*}dataTable/{*}physical/{*}distribution/{*}online/{*}size'
-        }
-    }
-    XML_MAPPING_DDI_STUDY = {}
-
-    XML_MAPPING_DDI_CODEBOOK = {
-        'title': {
-            'path': './{*}stdyDscr/{*}citation/{*}titlStmt/{*}titl'
-        },
-        'creator': {
-            'path': './{*}stdyDscr/{*}citation/{*}rspStmt/{*}AuthEnty'
-        },
-        'keywords': {
-            'path':
-            ['./{*}stdyDscr/{*}stdyInfo/{*}subject/{*}keyword', './{*}stdyDscr/{*}stdyInfo/{*}subject/{*}topcClas']
-        },
-        'summary': {
-            'path': './{*}stdyDscr/{*}stdyInfo/{*}abstract'
-        },
-        'publisher': {
-            'path':
-            ['./{*}docDscr/{*}citation/{*}prodStmt/{*}producer', './{*}stdyDscr/{*}citation/{*}distStmt/{*}distrbtr']
-        },
-        'publication_date': {
-            'path': './{*}docDscr/{*}citation/{*}prodStmt/{*}prodDate@@date'
-        },
-        'object_identifier': {
-            'path': [
-                './{*}stdyDscr/{*}dataAccs/{*}setAvail/{*}accsPlac@@URI',
-                './{*}docDscr/{*}citation/{*}titlStmt/{*}IDNo', './{*}docDscr/{*}citation/{*}holdings@@URI',
-                './{*}stdyDscr/{*}citation/{*}titlStmt/{*}IDNo'
-            ]
-        },
-        'related_resource': {
-            'path': ['./{*}stdyDscr/{*}method/{*}dataColl/{*}sources', './{*}stdyDscr/{*}othrStdyMat/*']
-        },
-        'related_resource_hasVersion': {
-            'path': ['./{*}docDscr/{*}citation/{*}verStmt', './{*}stdyDscr/{*}citation/{*}verStmt']
-        },
-        'related_resource_isPartOf': {
-            'path':
-            ['./{*}docDscr/{*}citation/{*}serStmt/{*}serName', './{*}stdyDscr/{*}citation/{*}serStmt/{*}serName']
-        },
-        'license': {
-            'path':
-            ['./{*}docDscr/{*}citation/{*}prodStmt/{*}copyright', './{*}stdyDscr/{*}citation/{*}prodStmt/{*}copyright']
-        },
-        'object_type': {
-            'path': './{*}stdyDscr/{*}stdyInfo/{*}sumDscr/{*}dataKind'
-        },
-        'access_level': {
-            'path': ['./{*}stdyDscr/{*}dataAccs/{*}setAvail/{*}avlStatus', './{*}stdyDscr/{*}dataAccs/{*}useStmt/*']
-        },
-        'object_content_identifier_url': {
-            'path': './/{*}fileDscr@@URI'
-        },
-        'measured_variable': {
-            'path': './{*}dataDscr/{*}var@@name'
-        }
-    }
-
-<<<<<<< HEAD
-    XML_MAPPING_GCMD_ISO = {
-        'title': {
-            'path': [
-                './{*}identificationInfo//{*}citation/{*}CI_Citation/{*}title/{*}CharacterString',
-                './{*}identificationInfo//{*}citation/{*}CI_Citation/{*}title'
-            ]
-        },
-        'publication_date': {
-            'path': [
-                './{*}identificationInfo//{*}citation/{*}CI_Citation/{*}date/{*}CI_Date/{*}date/{*}DateTime',
-                './{*}identificationInfo//{*}citation/{*}CI_Citation/{*}date/{*}CI_Date/{*}date'
-            ]
-        },
-        'object_identifier': {
-            'path': [
-                './{*}identificationInfo//{*}citation/{*}CI_Citation/{*}identifier/{*}MD_Identifier/{*}code/{*}CharacterString',
-                './{*}dataSetURI/{*}CharacterString'
-            ]
-        },
-        'creator': {
-            'path':
-            './{*}identificationInfo//{*}citation/{*}CI_Citation/{*}citedResponsibleParty/{*}CI_ResponsibleParty/{*}individualName/{*}CharacterString'
-        },
-        'summary': {
-            'path': './{*}identificationInfo//{*}abstract'
-        },
-        'keywords': {
-            'path': [
-                './{*}identificationInfo//{*}descriptiveKeywords/{*}MD_Keywords/{*}keyword/{*}CharacterString',
-                './{*}identificationInfo//{*}topicCategory/{*}MD_TopicCategoryCode',
-                './{*}identificationInfo//{*}descriptiveKeywords/{*}MD_Keywords/{*}keyword'
-            ]
-        },
-        'publisher': {
-            'path':
-            "./{*}contact/{*}CI_ResponsibleParty/{*}role[{*}CI_RoleCode='pointOfContact']/../{*}organisationName/{*}CharacterString"
-        },
-        'object_type': {
-            'path': [
-                './{*}hierarchyLevel/{*}MD_ScopeCode',
-                './{*}identificationInfo//{*}spatialRepresentationType/{*}MD_SpatialRepresentationTypeCode'
-            ]
-        },
-        'object_content_identifier_url': {
-            'path':
-            './{*}distributionInfo/{*}MD_Distribution/{*}transferOptions/{*}MD_DigitalTransferOptions/{*}onLine/{*}CI_OnlineResource/{*}linkage/{*}URL'
-        },
-        'measured_variable': {
-            'path': [
-                './{*}contentInfo/{*}MD_CoverageDescription/{*}attributeDescription/{*}RecordType',
-                #https://wiki.esipfed.org/Documenting_Resource_Content
-                './{*}contentInfo/{*}MD_CoverageDescription/{*}dimension/{*}MD_Band/{*}sequenceIdentifier/{*}MemberName/{*}aName',
-                './{*}contentInfo/{*}MD_CoverageDescription/{*}attributeGroup/{*}MD_AttributeGroup/{*}attribute/{*}MD_SampleDimension/{*}sequenceIdentifier/{*}MemberName/{*}aName'
-            ]
-        },
-        'access_level': {
-            'path': [
-                './{*}identificationInfo//{*}resourceConstraints/{*}MD_LegalConstraints/{*}accessConstraints/{*}MD_RestrictionCode',
-                './{*}identificationInfo//{*}resourceConstraints/{*}MD_LegalConstraints/{*}accessConstraints/{*}MD_RestrictionCode@@codeListValue'
-            ]
-        },
-        'license': {
-            'path': [
-                './{*}identificationInfo//{*}resourceConstraints/{*}MD_LegalConstraints/{*}useConstraints/{*}MD_RestrictionCode[@codeListValue=\'license\']',
-                #'./{*}identificationInfo//{*}resourceConstraints/{*}MD_LegalConstraints/{*}useConstraints/{*}MD_RestrictionCode@@codeListValue',
-                './{*}identificationInfo//{*}resourceConstraints/{*}otherConstraints/{*}CharacterString',
-                './{*}identificationInfo//{*}resourceConstraints/{*}MD_LegalConstraints/{*}otherConstraints/{*}Anchor',
-                './{*}identificationInfo//{*}resourceConstraints/{*}MD_LegalConstraints/{*}otherConstraints/{*}Anchor@@xlink:href'
-            ]
-        },
-        'related_resource': {
-            'path': [
-                './{*}identificationInfo//{*}aggregationInfo/{*}MD_AggregateInformation//{*}aggregateDataSetName/*',
-                './{*}identificationInfo//{*}aggregationInfo/{*}MD_AggregateInformation//{*}aggregateDataSetIdentifier/*'
-            ]
-        },
-        'related_resource_type': {
-            'path':
-            './{*}identificationInfo//{*}aggregationInfo/{*}MD_AggregateInformation/{*}associationType/{*}DS_AssociationTypeCode@@codeListValue'
-        }
-=======
+        'publisher': {'path': './{*}metsHdr/{*}agent[@ROLE="CREATOR"]/{*}name'},
+        'object_content_identifier_url': {'path': './{*}fileSec/{*}fileGrp/{*}file/{*}FLocat@@xlink:href'},
+        'object_content_identifier_type': {'path': './{*}fileSec/{*}fileGrp/{*}file@@MIMETYPE'}
+    }
+
+    XML_MAPPING_MODS ={
+        'title': {'path': './{*}titleInfo/{*}title'},
+        'creator':{'path':["./{*}name/{*}role[{*}roleTerm='Creator']/../{*}namePart[1]","./{*}name/{*}role[{*}roleTerm='Author']/../{*}namePart[1]"]},
+        'publisher':{'path':'./{*}originInfo/{*}publisher'},
+        'object_identifier':{'path':'./{*}identifier'},
+        'publication_date': {'path': './{*}originInfo/{*}dateCreated'},
+        'related_resource': {'path':['./{*}relatedItem/{*}recordInfo/{*}recordIdentifier','./{*}relatedItem/{*}identifier']},
+        'related_resource_type': {'path': ['./{*}relatedItem@@type','./{*}relatedItem@@type']},
+        'keywords': {'path': './{*}subject/{*}topic'},
+        'summary': {'path': './{*}abstract'},
+        'object_type': {'path': './{*}typeOfResource'},
+        'access_level': {'path':['./{*}accessCondition','./{*}accessCondition@@type','./{*}accessCondition@@href']},
+        'license': {'path':['./{*}accessCondition','./{*}accessCondition@@type','./{*}accessCondition@@href']}
+    }
+
+    XML_MAPPING_EML ={
+        'title':{'path':'./{*}dataset/{*}title'},
+        'object_identifier':{'path':['./{*}dataset/{*}alternateIdentifier','.//@@packageId']},
+        'creator':{'path':'./{*}dataset/{*}individualName/{*}surName'},
+        'contributor':{'path':'./{*}dataset/{*}associatedParty/{*}surName'},
+        'publication_date':{'path':'./{*}dataset/{*}pubDate'},
+        'keywords': {'path':'./{*}dataset/{*}keywordSet/{*}keyword'},
+        'summary':{'path':'./{*}dataset/{*}abstract/{*}para'},
+        'publisher':{'path':'./{*}dataset/{*}publisher/{*}organizationName'},
+        'measured_variable': {'path':'.//{*}additionalMetadata/{*}metadata/{*}variableName'},
+        'license':{'path':['./{*}dataset/{*}intellectualRights/{*}para','{*}dataset/{*}intellectualRights/{*}section/{*}para/{*}value']},
+        'object_content_identifier_url':{'path':['./{*}dataset/{*}dataTable/{*}physical/{*}distribution/{*}online/{*}url','.//{*}dataset/{*}distribution/{*}online/{*}url']},
+        'object_content_identifier_size': {'path': './{*}dataset/{*}dataTable/{*}physical/{*}distribution/{*}online/{*}size'}
+    }
+    XML_MAPPING_DDI_STUDY ={
+
+    }
+
     XML_MAPPING_DDI_CODEBOOK = {'title': {'path': './{*}stdyDscr/{*}citation/{*}titlStmt/{*}titl'},
                                 'creator': {'path': './{*}stdyDscr/{*}citation/{*}rspStmt/{*}AuthEnty'},
                                 'keywords': {'path': [
@@ -651,5 +332,4 @@
                                     './{*}identificationInfo//{*}aggregationInfo/{*}MD_AggregateInformation//{*}aggregateDataSetName/*']},
         'related_resource_type': {'path': ['./{*}identificationInfo//{*}aggregationInfo/{*}MD_AggregateInformation/{*}associationType/{*}DS_AssociationTypeCode@@codeListValue',
                                   './{*}identificationInfo//{*}aggregationInfo/{*}MD_AggregateInformation/{*}associationType/{*}DS_AssociationTypeCode@@codeListValue']}
->>>>>>> e43938f1
     }